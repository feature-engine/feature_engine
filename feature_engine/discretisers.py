--- conflicted
+++ resolved
@@ -101,12 +101,20 @@
         return self
 
     def transform(self, X):
-<<<<<<< HEAD
-        '''
-
-        :param X:
-        :return:
-        '''
+        """ Sorts the variable values into the intervals.
+
+        Parameters
+        ----------
+
+        X : pandas dataframe of shape = [n_samples, n_features]
+            The input samples.
+
+        Returns
+        -------
+
+        X_transformed : pandas dataframe of shape = [n_samples, n_features]
+            The transformed data with the discrete variables.
+        """
         # check input dataframe and if class was fitted
         X = super().transform(X)
 
@@ -114,29 +122,6 @@
         for feature in self.variables:
             X[feature] = pd.cut(X[feature], self.binner_dict_[feature], labels=False)
 
-=======
-        """ Sorts the variable values into the intervals.
-
-        Parameters
-        ----------
-
-        X : pandas dataframe of shape = [n_samples, n_features]
-            The input samples.
-
-        Returns
-        -------
-
-        X_transformed : pandas dataframe of shape = [n_samples, n_features]
-            The transformed data with the discrete variables.
-        """
-        # check input dataframe and if class was fitted
-        X = super().transform(X)
-
-        # transform variables
-        for feature in self.variables:
-            X[feature] = pd.cut(X[feature], self.binner_dict_[feature], labels=False)
-
->>>>>>> 849f67ba
         # return object
         if self.return_object:
             X[self.variables] = X[self.variables].astype('O')
@@ -204,15 +189,6 @@
             The training input samples.
             Can be the entire dataframe, not just the variables to transform.
         y : None
-<<<<<<< HEAD
-            y is not needed in this encoder, yet the sklearn pipeline API
-            requires this parameter for checking. You can either leave it as None
-            or pass y.
-        """
-        # check input dataframe
-        X = super().fit(X, y)
-
-=======
             y is not needed in this encoder. You can pass y or None.
 
         Attributes
@@ -225,7 +201,6 @@
         # check input dataframe
         X = super().fit(X, y)
 
->>>>>>> 849f67ba
         # fit
         self.binner_dict_ = {}
 
@@ -243,13 +218,6 @@
         return self
 
     def transform(self, X):
-<<<<<<< HEAD
-        '''
-
-        :param X:
-        :return:
-        '''
-=======
         """
         Sorts the variable values into the intervals.
 
@@ -265,7 +233,6 @@
         X_transformed : pandas dataframe of shape = [n_samples, n_features]
             The transformed data with the discrete variables.
         """
->>>>>>> 849f67ba
         # check input dataframe and if class was fitted
         X = super().transform(X)
 
@@ -276,18 +243,10 @@
         # return object
         if self.return_object:
             X[self.variables] = X[self.variables].astype('O')
-<<<<<<< HEAD
 
         return X
-=======
->>>>>>> 849f67ba
-
-        return X
-
-<<<<<<< HEAD
-=======
-
->>>>>>> 849f67ba
+
+
 class DecisionTreeDiscretiser(BaseNumericalTransformer):
     """
     The DecisionTreeDiscretiser() divides continuous numerical variables into discrete,
@@ -390,15 +349,6 @@
         # check input dataframe
         X = super().fit(X, y)
 
-<<<<<<< HEAD
-        # if y is None:
-        #     raise ValueError('Please provide a target (y) for this discretiser')
-
-        # check input dataframe
-        X = super().fit(X, y)
-
-=======
->>>>>>> 849f67ba
         self.binner_dict_ = {}
         self.scores_dict_ = {}
 
