# Authors: dodoarg <eargiolas96@gmail.com>

from typing import List, Optional, Union

import pandas as pd
from sklearn.base import BaseEstimator, TransformerMixin
from sklearn.utils.validation import check_is_fitted

from feature_engine.dataframe_checks import (
    _check_contains_na,
    _check_input_matches_training_df,
    _is_dataframe,
)
from feature_engine.variable_manipulation import (
    _check_input_parameter_variables,
    _find_or_check_datetime_variables,
)

from feature_engine.datetime.datetime_constants import (
    FEATURES_DEFAULT,
    FEATURES_SUPPORTED,
    FEATURES_SUFFIXES,
    FEATURES_FUNCTIONS,
)


class DatetimeFeatures(BaseEstimator, TransformerMixin):
    """
    ExtractDatetimeFeatures extract various date and time features from
    datetime variables present in the dataset, adding new columns
    accordingly. The transformer is able to extract datetime information
    present in object-like variables.

    **Notes**
    Day of the month extraction isn't supported by panda modules.
    This transformer implements a workaround that counts how many blocks
    of 7 days have passed in a given month.
    A more serious approach based on the calendar should be implemented
    ***

    Parameters
    ----------
    variables: list, default=None
        The list of variables to extract date features from.
        If None, the imputer will find and select all datetime variables,
        including those converted from object-like features.

    features_to_extract: list, default=None
        The list of date features to extract. Defaults to month, year, of

        Note: if you don't specify what features to extract and your dataset
        contains many datetime variables, its feature space might explode!

    drop_original: bool, default="True"
        Whether to drop datetime variables from the dataframe, including
        those that have been converted by the transformer.
        Note: if you pass a subset of features via the variables argument
        of the transformer and drop_datetime=True, there might be more
        datetime features in the dataframe that will not be dropped
        upon calling the transform method.

    dayfirst: bool, default="False"
        Specify a date parse order for object-like variables. If True,
        parses the date with the day first.

    yearfirst: bool, default="False"
        Specify a date parse order for object-like variables. If True,
        parses the date with the year first.

    Attributes
    ----------

    Available upon calling the fit method:

    variables_:
        List of variables from which to extract date features

    n_features_in_:
        The number of features in the train set used in fit.

    Methods
    -------
    fit:
        Find the variables from which to extract date features
    transform:
        Add the new datetime features specified in features_to_extract argument
    fit_transform:
        Fit to the data, then transform it.

    See also
    --------
    pandas.to_datetime
    """

    def __init__(
        self,
        variables: Union[None, int, str, List[Union[str, int]]] = None,
        features_to_extract: List[str] = None,
        drop_original: bool = True,
        dayfirst: bool = False,
        yearfirst: bool = False,
        missing_values: str = "raise",
    ) -> None:

<<<<<<< HEAD
        if features_to_extract is not None:
            if not (
                isinstance(features_to_extract, list)
                or features_to_extract != "all"
=======
        if features_to_extract:
            if not (
                isinstance(features_to_extract, list)
                or features_to_extract == 'all'
>>>>>>> bcb84fd1
            ):
                raise ValueError(
                    "features_to_extract must be a list of strings or 'all'. "
                    f"Got {features_to_extract} instead."
                )
            elif any(feat not in FEATURES_SUPPORTED for feat in features_to_extract):
                raise ValueError(
                    "Some of the requested features are not supported. "
                    "Supported features are {}.".format(", ".join(FEATURES_SUPPORTED))
                )

        if missing_values not in ["raise", "ignore"]:
            raise ValueError(
                "missing_values takes only values 'raise' or 'ignore'. "
                f"Got {missing_values} instead."
            )
        if not isinstance(drop_original, bool):
            raise ValueError(
                "drop_original takes only booleans True or False. "
                f"Got {drop_original} instead."
            )

        self.variables = _check_input_parameter_variables(variables)
        self.drop_original = drop_original
        self.missing_values = missing_values
        self.dayfirst = dayfirst
        self.yearfirst = yearfirst
        self.features_to_extract = features_to_extract

    def fit(self, X: pd.DataFrame, y: Optional[pd.Series] = None):
        # check input dataframe
        X = _is_dataframe(X)

        # find or check for datetime variables
        self.variables_ = _find_or_check_datetime_variables(X, self.variables)

        # check if datetime variables contains na
        if self.missing_values == "raise":
            _check_contains_na(X, self.variables_)

        if self.features_to_extract is None:
            self.features_to_extract_ = FEATURES_DEFAULT
        elif self.features_to_extract == "all":
            self.features_to_extract_ = FEATURES_SUPPORTED
        else:
            self.features_to_extract_ = self.features_to_extract

        self.n_features_in_ = X.shape[1]

        return self

    def transform(self, X: pd.DataFrame) -> pd.DataFrame:

        # Check method fit has been called
        check_is_fitted(self)

        # check that input is a dataframe
        X = _is_dataframe(X)

        # Check if input data contains same number of columns as dataframe used to fit.
        _check_input_matches_training_df(X, self.n_features_in_)

        # check if dataset contains na
        if self.missing_values == "raise":
            _check_contains_na(X, self.variables_)

        # convert datetime variables
        datetime_df = pd.concat(
            [
                pd.to_datetime(
                    X[variable], dayfirst=self.dayfirst, yearfirst=self.yearfirst
                )
                for variable in self.variables_
            ],
            axis=1,
        )

        # create new features
        for var in self.variables_:
            for feat in self.features_to_extract_:
                X[str(var) + FEATURES_SUFFIXES[feat]] = FEATURES_FUNCTIONS[feat](
                    datetime_df[var]
                )

        if self.drop_original:
            X.drop(self.variables_, axis=1, inplace=True)

        return X<|MERGE_RESOLUTION|>--- conflicted
+++ resolved
@@ -102,17 +102,10 @@
         missing_values: str = "raise",
     ) -> None:
 
-<<<<<<< HEAD
-        if features_to_extract is not None:
-            if not (
-                isinstance(features_to_extract, list)
-                or features_to_extract != "all"
-=======
         if features_to_extract:
             if not (
                 isinstance(features_to_extract, list)
                 or features_to_extract == 'all'
->>>>>>> bcb84fd1
             ):
                 raise ValueError(
                     "features_to_extract must be a list of strings or 'all'. "
