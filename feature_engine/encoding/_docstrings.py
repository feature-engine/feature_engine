_variables_docstring = """variables: list, default=None
        The list of categorical variables that will be encoded. If None, the
        encoder will find and transform all variables of type object or categorical by
        default. You can also make the transformer accept numerical variables, see the
        next parameter.
    """.rstrip()

_ignore_format_docstring = """ignore_format: bool, default=False
        Whether the format in which the categorical variables are cast should be
        ignored. If False, the encoder will automatically select variables of type
        object or categorical, or check that the variables entered by the user are of
        type object or categorical. If True, the encoder will select all variables or
        accept all variables entered by the user, including those cast as numeric.
    """.rstrip()

_errors_docstring = """errors: string, default='ignore'
        Indicates what to do, when categories not present in the train set are
<<<<<<< HEAD
        encountered during transform. If 'raise', then unseen categories will raise an
        error. If 'ignore', then unseen categories will be set as NaN and a warning will
        be raised instead.
=======
        encountered during transform. If `'raise'`, then unseen categories will raise an
        error. If `'ignore'`, then unseen categories will be set as NaN and a warning
        will be raised instead.
>>>>>>> aa3efe73
    """.rstrip()

_errors_docstring_with_encode = _errors_docstring + """
        If 'encode', then unseen categories will be encoded according to the default
        strategy from the transformer (see the 'Notes' section for details).
    """.rstrip()

_transform_docstring = """transform:
        Encode the categories to numbers.
    """.rstrip()<|MERGE_RESOLUTION|>--- conflicted
+++ resolved
@@ -15,20 +15,9 @@
 
 _errors_docstring = """errors: string, default='ignore'
         Indicates what to do, when categories not present in the train set are
-<<<<<<< HEAD
         encountered during transform. If 'raise', then unseen categories will raise an
         error. If 'ignore', then unseen categories will be set as NaN and a warning will
         be raised instead.
-=======
-        encountered during transform. If `'raise'`, then unseen categories will raise an
-        error. If `'ignore'`, then unseen categories will be set as NaN and a warning
-        will be raised instead.
->>>>>>> aa3efe73
-    """.rstrip()
-
-_errors_docstring_with_encode = _errors_docstring + """
-        If 'encode', then unseen categories will be encoded according to the default
-        strategy from the transformer (see the 'Notes' section for details).
     """.rstrip()
 
 _transform_docstring = """transform:
