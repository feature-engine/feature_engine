# Authors: Soledad Galli <solegalli@protonmail.com>
# License: BSD 3 clause

import numpy as np
import pandas as pd

from feature_engine.encoding.base_encoder import BaseCategoricalTransformer
from feature_engine.variable_manipulation import _define_variables


class WoEEncoder(BaseCategoricalTransformer):
<<<<<<< HEAD
    """
    The WoERatioCategoricalEncoder() replaces categories by the weight of evidence.

    The weight of evidence is given by: np.log(P(X=xj|Y = 1)/P(X=xj|Y=0))

    Note: This categorical encoding is exclusive for binary classification.

=======
    """ 
    The WoERatioCategoricalEncoder() replaces categories by the weight of evidence.
    
    The weight of evidence is given by: np.log(P(X=xj|Y = 1)/P(X=xj|Y=0))
        
    Note: This categorical encoding is exclusive for binary classification.
    
>>>>>>> 5c632bdb
    For details on the calculation of the weight of evidence visit:
    https://www.listendata.com/2015/03/weight-of-evidence-woe-and-information.html

    Note: the division by 0 is not defined and the log(0) is not defined.
    Thus, if p(0) = 0 for the ratio encoder, or either p(0) = 0 or p(1) = 0 for
    woe or log_ratio, in any of the variables, the encoder will return an error.

    The encoder will encode only categorical variables (type 'object'). A list
    of variables can be passed as an argument. If no variables are passed as
    argument, the encoder will find and encode all categorical variables
    (object type).
<<<<<<< HEAD

    The encoder first maps the categories to the weight of evidence for variable (fit).

    The encoder then transforms the categories into the mapped numbers (transform).

=======
    
    The encoder first maps the categories to the weight of evidence for variable (fit).

    The encoder then transforms the categories into the mapped numbers (transform).
        
>>>>>>> 5c632bdb
    variables : list, default=None
        The list of categorical variables that will be encoded. If None, the
        encoder will find and select all object type variables.
    """

    def __init__(self, variables=None):

        self.variables = _define_variables(variables)

    def fit(self, X, y):
        """
        Learns the numbers that should be used to replace the categories in each
        variable. That is the WoE.
<<<<<<< HEAD

=======
        
>>>>>>> 5c632bdb
        Parameters
        ----------

        X : pandas dataframe of shape = [n_samples, n_features]
            The training input samples.
            Can be the entire dataframe, not just the categorical variables.

        y : pandas series.
            Target, must be binary [0,1].

        Attributes
        ----------

        encoder_dict_: dictionary
            The dictionary containing the {category: WoE} pairs per variable.
        """

        X = self._check_fit_input_and_variables(X)

        # check that y is binary
        if any(x for x in y.unique() if x not in [0, 1]):
            raise ValueError(
                "This encoder is only designed for binary classification, values of y can be only 0 or 1"
            )

        temp = pd.concat([X, y], axis=1)
        temp.columns = list(X.columns) + ["target"]

        self.encoder_dict_ = {}

<<<<<<< HEAD
        total_pos = temp["target"].sum()
        total_neg = len(temp) - total_pos
        temp["non_target"] = np.where(temp["target"] == 1, 0, 1)

        for var in self.variables:
            pos = temp.groupby([var])["target"].sum() / total_pos
            neg = temp.groupby([var])["non_target"].sum() / total_neg

            t = pd.concat([pos, neg], axis=1)
            t["woe"] = np.log(t["target"] / t["non_target"])

            if (
                not t.loc[t["target"] == 0, :].empty
                or not t.loc[t["non_target"] == 0, :].empty
            ):
                raise ValueError(
                    "The proportion of 1 of the classes for a category in variable {} is zero, and log of zero is "
                    "not defined".format(var)
                )

            self.encoder_dict_[var] = t["woe"].to_dict()
=======
        total_pos = temp['target'].sum()
        total_neg = len(temp) - total_pos
        temp['non_target'] = np.where(temp['target'] == 1, 0, 1)

        for var in self.variables:
            pos = temp.groupby([var])['target'].sum() / total_pos
            neg = temp.groupby([var])['non_target'].sum() / total_neg

            t = pd.concat([pos, neg], axis=1)
            t['woe'] = np.log(t['target'] / t['non_target'])

            if not t.loc[t['target'] == 0, :].empty or not t.loc[t['non_target'] == 0, :].empty:
                raise ValueError(
                    "The proportion of 1 of the classes for a category in variable {} is zero, and log of zero is "
                    "not defined".format(var))

            self.encoder_dict_[var] = t['woe'].to_dict()
>>>>>>> 5c632bdb

        self._check_encoding_dictionary()

        self.input_shape_ = X.shape

        return self

    # Ugly work around to import the docstring for Sphinx, otherwise none of this is necessary
    def transform(self, X):
        X = super().transform(X)
        return X

    transform.__doc__ = BaseCategoricalTransformer.transform.__doc__

    def inverse_transform(self, X):
        X = super().inverse_transform(X)
        return X

    inverse_transform.__doc__ = BaseCategoricalTransformer.inverse_transform.__doc__<|MERGE_RESOLUTION|>--- conflicted
+++ resolved
@@ -9,7 +9,6 @@
 
 
 class WoEEncoder(BaseCategoricalTransformer):
-<<<<<<< HEAD
     """
     The WoERatioCategoricalEncoder() replaces categories by the weight of evidence.
 
@@ -17,15 +16,6 @@
 
     Note: This categorical encoding is exclusive for binary classification.
 
-=======
-    """ 
-    The WoERatioCategoricalEncoder() replaces categories by the weight of evidence.
-    
-    The weight of evidence is given by: np.log(P(X=xj|Y = 1)/P(X=xj|Y=0))
-        
-    Note: This categorical encoding is exclusive for binary classification.
-    
->>>>>>> 5c632bdb
     For details on the calculation of the weight of evidence visit:
     https://www.listendata.com/2015/03/weight-of-evidence-woe-and-information.html
 
@@ -37,19 +27,11 @@
     of variables can be passed as an argument. If no variables are passed as
     argument, the encoder will find and encode all categorical variables
     (object type).
-<<<<<<< HEAD
 
     The encoder first maps the categories to the weight of evidence for variable (fit).
 
     The encoder then transforms the categories into the mapped numbers (transform).
 
-=======
-    
-    The encoder first maps the categories to the weight of evidence for variable (fit).
-
-    The encoder then transforms the categories into the mapped numbers (transform).
-        
->>>>>>> 5c632bdb
     variables : list, default=None
         The list of categorical variables that will be encoded. If None, the
         encoder will find and select all object type variables.
@@ -63,11 +45,8 @@
         """
         Learns the numbers that should be used to replace the categories in each
         variable. That is the WoE.
-<<<<<<< HEAD
 
-=======
-        
->>>>>>> 5c632bdb
+
         Parameters
         ----------
 
@@ -98,7 +77,6 @@
 
         self.encoder_dict_ = {}
 
-<<<<<<< HEAD
         total_pos = temp["target"].sum()
         total_neg = len(temp) - total_pos
         temp["non_target"] = np.where(temp["target"] == 1, 0, 1)
@@ -120,25 +98,6 @@
                 )
 
             self.encoder_dict_[var] = t["woe"].to_dict()
-=======
-        total_pos = temp['target'].sum()
-        total_neg = len(temp) - total_pos
-        temp['non_target'] = np.where(temp['target'] == 1, 0, 1)
-
-        for var in self.variables:
-            pos = temp.groupby([var])['target'].sum() / total_pos
-            neg = temp.groupby([var])['non_target'].sum() / total_neg
-
-            t = pd.concat([pos, neg], axis=1)
-            t['woe'] = np.log(t['target'] / t['non_target'])
-
-            if not t.loc[t['target'] == 0, :].empty or not t.loc[t['non_target'] == 0, :].empty:
-                raise ValueError(
-                    "The proportion of 1 of the classes for a category in variable {} is zero, and log of zero is "
-                    "not defined".format(var))
-
-            self.encoder_dict_[var] = t['woe'].to_dict()
->>>>>>> 5c632bdb
 
         self._check_encoding_dictionary()
 
