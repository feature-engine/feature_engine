# Authors: Soledad Galli <solegalli@protonmail.com>
# License: BSD 3 clause

from typing import List, Optional, Union

import numpy as np
import pandas as pd
import scipy.stats as stats

from feature_engine._base_transformers.base_numerical import (
    BaseNumericalTransformer
)
from feature_engine._docstrings.fit_attributes import (
    _feature_names_in_docstring, _n_features_in_docstring,
    _variables_attribute_docstring
)
from feature_engine._docstrings.init_parameters.all_trasnformers import (
    _variables_numerical_docstring
)
from feature_engine._docstrings.methods import _fit_transform_docstring
from feature_engine._docstrings.substitute import Substitution
from feature_engine.tags import _return_tags
from feature_engine.variable_handling._init_parameter_checks import (
    _check_init_parameter_variables
)


@Substitution(
    variables=_variables_numerical_docstring,
    variables_=_variables_attribute_docstring,
    feature_names_in_=_feature_names_in_docstring,
    n_features_in_=_n_features_in_docstring,
    fit_transform=_fit_transform_docstring,
)
class YeoJohnsonTransformer(BaseNumericalTransformer):
    """
    The YeoJohnsonTransformer() applies the Yeo-Johnson transformation to the
    numerical variables.

    The Yeo-Johnson transformation implemented by this transformer is that of
    SciPy.stats:
    https://docs.scipy.org/doc/scipy/reference/generated/scipy.stats.yeojohnson.html

    The YeoJohnsonTransformer() works only with numerical variables.

    A list of variables can be passed as an argument. Alternatively, the
    transformer will automatically select and transform all numerical
    variables.

    More details in the :ref:`User Guide <yeojohnson>`.

    Parameters
    ----------
    {variables}

    Attributes
    ----------
    lambda_dict_
        Dictionary containing the best lambda for the Yeo-Johnson per variable.

    {variables_}

    {feature_names_in_}

    {n_features_in_}

    Methods
    -------
    fit:
        Learn the optimal lambda for the Yeo-Johnson transformation.

    {fit_transform}

    transform:
        Apply the Yeo-Johnson transformation.

    References
    ----------
    .. [1] Yeo, In-Kwon and Johnson, Richard (2000).
        A new family of power transformations to improve normality or symmetry.
        Biometrika, 87, 954-959.

    .. [2] Weisberg S. "Yeo-Johnson Power Transformations".
        https://www.stat.umn.edu/arc/yjpower.pdf

    Examples
    --------

    >>> import numpy as np
    >>> import pandas as pd
    >>> from feature_engine.transformation import YeoJohnsonTransformer
    >>> np.random.seed(42)
    >>> X = pd.DataFrame(dict(x = np.random.lognormal(size = 100) - 10))
    >>> yjt = YeoJohnsonTransformer()
    >>> yjt.fit(X)
    >>> X = yjt.transform(X)
    >>> X.head()
                   x
    0 -267042.906453
    1 -444357.138990
    2 -221626.115742
    3  -23647.632651
    4 -467264.993249
    """

    def __init__(
        self, variables: Union[None, int, str, List[Union[str, int]]] = None
    ) -> None:
        self.variables = _check_init_parameter_variables(variables)

    def fit(self, X: pd.DataFrame, y: Optional[pd.Series] = None):
        """
        Learn the optimal lambda for the Yeo-Johnson transformation.

        Parameters
        ----------
        X: pandas dataframe of shape = [n_samples, n_features]
            The training input samples. Can be the entire dataframe, not just the
            variables to transform.

        y: pandas Series, default=None
            It is not needed in this transformer. You can pass y or None.
        """

        # check input dataframe
        X = super().fit(X)

        self.lambda_dict_ = {}

        for var in self.variables_:
            _, self.lambda_dict_[var] = stats.yeojohnson(X[var])

        return self

    def transform(self, X: pd.DataFrame) -> pd.DataFrame:
        """
        Apply the Yeo-Johnson transformation.

        Parameters
        ----------
        X: Pandas DataFrame of shape = [n_samples, n_features]
            The data to be transformed.

        Returns
        -------
        X: pandas dataframe
            The dataframe with the transformed variables.
        """

        # check input dataframe and if class was fitted

        X = self._check_transform_input_and_state(X)
        for feature in self.variables_:
            X[feature] = stats.yeojohnson(X[feature], lmbda=self.lambda_dict_[feature])

        return X

    def inverse_transform(self, X: pd.DataFrame) -> pd.DataFrame:
        """
        Convert the data back to the original representation.

        Parameters
        ----------
        X: Pandas DataFrame of shape = [n_samples, n_features]
            The data to be transformed.

        Returns
        -------
        X_tr: pandas dataframe
            The dataframe with the transformed variables.
        """
        # check input dataframe and if class was fitted
        X = self._check_transform_input_and_state(X)

        for feature in self.variables_:
            X[feature] = self._inverse_transform_series(
                X[feature], lmbda=self.lambda_dict_[feature]
            )

        return X

    def _inverse_transform_series(self, X: pd.Series, lmbda: float) -> pd.Series:
        x_inv = pd.Series(np.zeros_like(X))
        pos = X >= 0

        # when x >= 0
        if lmbda == 0:
            x_inv[pos] = np.exp(X[pos]) - 1
        else:  # lmbda != 0
            x_inv[pos] = np.power(X[pos] * lmbda + 1, 1 / lmbda) - 1

        # when x < 0
        if lmbda != 2:
            x_inv[~pos] = 1 - np.power(-(2 - lmbda) * X[~pos] + 1, 1 / (2 - lmbda))
        else:  # lmbda == 2
            x_inv[~pos] = 1 - np.exp(-X[~pos])

<<<<<<< HEAD
        return x_inv

    def _more_tags(self):
        tags_dict = _return_tags()
        tags_dict["variables"] = "numerical"

        # =======  this tests fail because the transformers throw an error
        # when the values are 0. Nothing to do with the test itself but
        # mostly with the data created and used in the test
        msg = (
            "Transformer raises error when it can't find the optimal lambda for "
            "the transformation, thus this check fails."
        )
        tags_dict["_xfail_checks"]["check_fit2d_1sample"] = msg

        return tags_dict
=======
        return x_inv
>>>>>>> ad1643d6
<|MERGE_RESOLUTION|>--- conflicted
+++ resolved
@@ -195,7 +195,6 @@
         else:  # lmbda == 2
             x_inv[~pos] = 1 - np.exp(-X[~pos])
 
-<<<<<<< HEAD
         return x_inv
 
     def _more_tags(self):
@@ -211,7 +210,4 @@
         )
         tags_dict["_xfail_checks"]["check_fit2d_1sample"] = msg
 
-        return tags_dict
-=======
-        return x_inv
->>>>>>> ad1643d6
+        return tags_dict