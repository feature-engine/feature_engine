--- conflicted
+++ resolved
@@ -24,10 +24,9 @@
 
 
 class MeanMedianImputer(BaseImputer):
-    """ 
+    """
     The MeanMedianImputer() transforms features by replacing missing data by the mean
     or median value of the variable.
-<<<<<<< HEAD
 
     The MeanMedianImputer() works only with numerical variables.
 
@@ -38,28 +37,12 @@
 
     The imputer then replaces the missing data with the estimated mean / median (transform).
 
-=======
-    
-    The MeanMedianImputer() works only with numerical variables.
-    
-    Users can pass a list of variables to be imputed as argument. Alternatively, the
-    MeanMedianImputer() will automatically find and select all variables of type numeric.
-    
-    The imputer first calculates the mean / median values of the variables (fit).
-    
-    The imputer then replaces the missing data with the estimated mean / median (transform).
-    
->>>>>>> 849f67ba
     Parameters
     ----------
 
     imputation_method : str, default=median
         Desired method of imputation. Can take 'mean' or 'median'.
-<<<<<<< HEAD
-
-=======
-    
->>>>>>> 849f67ba
+
     variables : list, default=None
         The list of variables to be imputed. If None, the imputer will select
         all variables of type numeric.
@@ -74,15 +57,9 @@
         self.variables = _define_variables(variables)
 
     def fit(self, X, y=None):
-<<<<<<< HEAD
         """
         Learns the mean or median values.
 
-=======
-        """ 
-        Learns the mean or median values.
-        
->>>>>>> 849f67ba
         Parameters
         ----------
 
@@ -91,15 +68,8 @@
             User can pass the entire dataframe, not just the variables that need imputation.
         y : None
             y is not needed in this imputation. You can pass None or y.
-<<<<<<< HEAD
         Attributes
         ----------
-=======
-
-        Attributes
-        ----------
-
->>>>>>> 849f67ba
         imputer_dict_: dictionary
             The dictionary containing the mean / median values per variable. These
             values will be used by the imputer to replace missing data.
@@ -117,24 +87,12 @@
 
         elif self.imputation_method == 'median':
             self.imputer_dict_ = X[self.variables].median().to_dict()
-<<<<<<< HEAD
-=======
 
         self.input_shape_ = X.shape
 
         return self
->>>>>>> 849f67ba
-
-        self.input_shape_ = X.shape
-
-        return self
-
-class EndTailImputer(BaseImputer):
-    """
-    The EndTailImputer() transforms features by replacing missing data by a
-    value at either tail of the distribution.
-
-<<<<<<< HEAD
+
+
 class EndTailImputer(BaseImputer):
     """
     The EndTailImputer() transforms features by replacing missing data by a
@@ -160,39 +118,6 @@
     The imputer then replaces the missing data with the estimated values (transform).
     Parameters
     ----------
-=======
-    The EndTailImputer() works only with numerical variables.
-
-    The user can indicate the variables to be imputed in a list. Alternatively, the
-    EndTailImputer() will automatically find and select all variables of type numeric.
-
-    The imputer first calculates the values at the end of the distribution for each variable
-    (fit). The values at the end of the distribution are determined using the Gaussian limits,
-    the the IQR proximity rule limits, or a factor of the maximum value:
-
-    Gaussian limits:
-        right tail: mean + 3*std
-        left tail: mean - 3*std
-
-    IQR limits:
-        right tail: 75th quantile + 3*IQR
-        left tail:  25th quantile - 3*IQR
-
-    where IQR is the inter-quartile range = 75th quantile - 25th quantile
-
-    Maximum value:
-        right tail: max * 3
-        left tail: not applicable
-
-    You can change the factor that multiplies the std, IQR or the maximum value
-    using the parameter 'fold'.
-
-    The imputer then replaces the missing data with the estimated values (transform).
-
-    Parameters
-    ----------
-
->>>>>>> 849f67ba
     distribution : str, default=gaussian
         Method to be used to find the replacement values. Can take 'gaussian',
         'skewed' or 'max'.
@@ -202,24 +127,12 @@
         missing data.
         max: the imputer will use the maximum values to replace missing data. Note
         that if 'max' is passed, the parameter 'tail' is ignored.
-<<<<<<< HEAD
     tail : str, default=right
         Indicates if the values to replace missing data should be selected from the right
         or left tail of the variable distribution. Can take values 'left' or 'right'.
     fold: int, default=3
         Factor to multiply the std, the IQR or the Max values. Recommended values
         are 2 or 3 for Gaussian, or 1.5 or 3 for skewed.
-=======
-
-    tail : str, default=right
-        Indicates if the values to replace missing data should be selected from the right
-        or left tail of the variable distribution. Can take values 'left' or 'right'.
-
-    fold: int, default=3
-        Factor to multiply the std, the IQR or the Max values. Recommended values
-        are 2 or 3 for Gaussian, or 1.5 or 3 for skewed.
-
->>>>>>> 849f67ba
     variables : list, default=None
         The list of variables to be imputed. If None, the imputer will find and
         select all variables of type numeric.
@@ -244,29 +157,15 @@
     def fit(self, X, y=None):
         """
         Learns the values at the end of the variable distribution.
-<<<<<<< HEAD
-        Parameters
-        ----------
-=======
-
-        Parameters
-        ----------
-
->>>>>>> 849f67ba
+        Parameters
+        ----------
         X : pandas dataframe of shape = [n_samples, n_features]
             The training input samples.
             The user can pass the entire dataframe, not just the variables that need imputation.
         y : None
             y is not needed in this imputation. You can pass None or y.
-<<<<<<< HEAD
         Attributes
         ----------
-=======
-
-        Attributes
-        ----------
-
->>>>>>> 849f67ba
         imputer_dict_: dictionary
             The dictionary containing the values at the end of the distribution
             per variable. These values will be used by the imputer to replace missing
@@ -294,15 +193,9 @@
                 self.imputer_dict_ = (X[self.variables].quantile(0.75) + (IQR * self.fold)).to_dict()
             elif self.tail == 'left':
                 self.imputer_dict_ = (X[self.variables].quantile(0.25) - (IQR * self.fold)).to_dict()
-<<<<<<< HEAD
 
         self.input_shape_ = X.shape
 
-=======
-
-        self.input_shape_ = X.shape
-
->>>>>>> 849f67ba
         return self
 
 
@@ -310,20 +203,10 @@
     """
     The ArbitraryNumberImputer() replaces missing data in each variable
     by an arbitrary value determined by the user.
-<<<<<<< HEAD
     Parameters
     ----------
     arbitrary_number : int or float, default=999
         the number to be used to replace missing data.
-=======
-
-    Parameters
-    ----------
-
-    arbitrary_number : int or float, default=999
-        the number to be used to replace missing data.
-
->>>>>>> 849f67ba
     variables : list, default=None
         The list of variables to be imputed. If None, the imputer will find and
         select all numerical type variables.
@@ -341,15 +224,8 @@
     def fit(self, X, y=None):
         """
         Checks that the variables are numerical.
-<<<<<<< HEAD
-        Parameters
-        ----------
-=======
-
-        Parameters
-        ----------
-
->>>>>>> 849f67ba
+        Parameters
+        ----------
         X : pandas dataframe of shape = [n_samples, n_features]
             The training input samples.
             User can pass the entire dataframe, not just the variables to impute.
@@ -364,26 +240,16 @@
 
         # create the imputer dictionary
         self.imputer_dict_ = {var: self.arbitrary_number for var in self.variables}
-<<<<<<< HEAD
 
         self.input_shape_ = X.shape
 
         return self
 
 
-=======
-
-        self.input_shape_ = X.shape
-
-        return self
-
-
->>>>>>> 849f67ba
 class CategoricalVariableImputer(BaseImputer):
     """
     The CategoricalVariableImputer() replaces missing data in categorical variables
     by the string 'Missing' or by the most frequent category.
-<<<<<<< HEAD
     The CategoricalVariableImputer() works only with categorical variables.
     The user can pass a list with the variables to be imputed. Alternatively,
     the CategoricalVariableImputer() will automatically find and select all
@@ -395,25 +261,6 @@
     variables : list, default=None
         The list of variables to be imputed. If None, the imputer will find and
         select all object type variables.
-=======
-
-    The CategoricalVariableImputer() works only with categorical variables.
-
-    The user can pass a list with the variables to be imputed. Alternatively,
-    the CategoricalVariableImputer() will automatically find and select all
-    variables of type object.
-
-    Parameters
-    ----------
-
-    imputation_method : str, default=missing
-        Desired method of imputation. Can take 'missing' or 'frequent'.
-
-    variables : list, default=None
-        The list of variables to be imputed. If None, the imputer will find and
-        select all object type variables.
-
->>>>>>> 849f67ba
     return_object: bool, default=False
         If working with numerical variables cast as object, decide
         whether to return the variables as numeric or re-cast them as object.
@@ -435,29 +282,15 @@
     def fit(self, X, y=None):
         """
         Learns the most frequent category if the imputation method is set to frequent.
-<<<<<<< HEAD
-        Parameters
-        ----------
-=======
-
-        Parameters
-        ----------
-
->>>>>>> 849f67ba
+        Parameters
+        ----------
         X : pandas dataframe of shape = [n_samples, n_features]
             The training input samples.
             Can be the entire dataframe, not just the selected variables.
         y : None
             y is not needed in this imputation. You can pass None or y.
-<<<<<<< HEAD
         Attributes
         ----------
-=======
-
-        Attributes
-        ----------
-
->>>>>>> 849f67ba
         imputer_dict_: dictionary
             The dictionary mapping each variable to the most frequent category, or to
             the value 'Missing' depending on the imputation_method. The most frequent
@@ -514,7 +347,6 @@
     """
     The RandomSampleImputer() replaces missing data in each feature with a random
     sample extracted from the variables in the training set.
-<<<<<<< HEAD
     The RandomSampleImputer() works with both numerical and categorical variables.
     Note: random samples will vary from execution to execution. This may affect
     the results of your work. Remember to set a seed before running the
@@ -523,21 +355,6 @@
     If seed = 'general' then the random_state can be either None or an integer.
     The seed will be used as the random_state and all observations will be
     imputed in one go. This is equivalent to pandas.sample(n, random_state=seed).
-=======
-
-    The RandomSampleImputer() works with both numerical and categorical variables.
-
-    Note: random samples will vary from execution to execution. This may affect
-    the results of your work. Remember to set a seed before running the
-    RandomSampleImputer().
-
-    There are 2 ways in which the seed can be set with the RandomSampleImputer():
-
-    If seed = 'general' then the random_state can be either None or an integer.
-    The seed will be used as the random_state and all observations will be
-    imputed in one go. This is equivalent to pandas.sample(n, random_state=seed).
-
->>>>>>> 849f67ba
     If seed = 'observation', then the random_state should be a variable name
     or a list of variable names. The seed will be calculated, observation per
     observation, either by adding or multiplying the seeding variable values for that
@@ -546,49 +363,24 @@
     of pandas.sample(1, random_state=var1+var2) if the 'seeding_method' is set to 'add'.
     or pandas.sample(1, random_state=var1*var2) if the 'seeding_method' is set to
     'multiply'.
-<<<<<<< HEAD
     For more details on why this functionality is important refer to the course
     Feature Engineering for Machine Learning in Udemy:
     https://www.udemy.com/feature-engineering-for-machine-learning/
     Note, if the variables indicated in the random_state list are not numerical
     the imputer will return an error. Note also that the variables indicated as seed
     should not contain missing values.
-=======
-
-    For more details on why this functionality is important refer to the course
-    Feature Engineering for Machine Learning in Udemy:
-    https://www.udemy.com/feature-engineering-for-machine-learning/
-
-    Note, if the variables indicated in the random_state list are not numerical
-    the imputer will return an error. Note also that the variables indicated as seed
-    should not contain missing values.
-
->>>>>>> 849f67ba
     This estimator stores a copy of the training set when the fit() method is
     called. Therefore, the object can become quite heavy. Also, it may not be GDPR
     compliant if your training data set contains Personal Information. Please check
     if this behaviour is allowed within your organisation.
-<<<<<<< HEAD
     The imputer replaces missing data with a random sample from the training set.
     Parameters
     ----------
-=======
-
-    The imputer replaces missing data with a random sample from the training set.
-
-    Parameters
-    ----------
-
->>>>>>> 849f67ba
     random_state : int, str or list, default=None
         The random_state can take an integer to set the seed when extracting the
         random samples. Alternatively, it can take a variable name or a list of
         variables, which values will be used to determine the seed observation per
         observation.
-<<<<<<< HEAD
-=======
-
->>>>>>> 849f67ba
     seed: str, default='general'
         Indicates whether the seed should be set for each observation with missing
         values, or if one seed should be used to impute all variables in one go.
@@ -597,18 +389,10 @@
         observation: the seed will be set for each observation using the values
         of the variables indicated in the random_state for that particular
         observation.
-<<<<<<< HEAD
-=======
-
->>>>>>> 849f67ba
     seeding_method : str, default='add'
         If more than one variable are indicated to seed the random sampling per
         observation, you can choose to combine those values as an addition or a
         multiplication. Can take the values 'add' or 'multiply'.
-<<<<<<< HEAD
-=======
-
->>>>>>> 849f67ba
     variables : list, default=None
         The list of variables to be imputed. If None, the imputer will select
         all variables in the train set.
@@ -640,29 +424,15 @@
         Makes a copy of the variables to impute in the training dataframe from
         which it will randomly extract the values to fill the missing data
         during transform.
-<<<<<<< HEAD
-        Parameters
-        ----------
-=======
-
-        Parameters
-        ----------
-
->>>>>>> 849f67ba
+        Parameters
+        ----------
         X : pandas dataframe of shape = [n_samples, n_features]
             The training input samples.
             Can be the entire dataframe, not just he variables to impute.
         y : None
             y is not needed in this imputation. You can pass None or y.
-<<<<<<< HEAD
          Attributes
         ----------
-=======
-
-         Attributes
-        ----------
-
->>>>>>> 849f67ba
         X_ : dataframe.
             Copy of the training dataframe from which to extract the random samples.
         """
@@ -692,25 +462,12 @@
     def transform(self, X):
         """
         Replaces missing data with random values taken from the train set.
-<<<<<<< HEAD
         Parameters
         ----------
         X : pandas dataframe of shape = [n_samples, n_features]
             The dataframe to be transformed.
         Returns
         -------
-=======
-
-        Parameters
-        ----------
-
-        X : pandas dataframe of shape = [n_samples, n_features]
-            The dataframe to be transformed.
-
-        Returns
-        -------
-
->>>>>>> 849f67ba
         X_transformed : pandas dataframe of shape = [n_samples, n_features]
             The dataframe without missing values in the transformed variables.
         """
@@ -729,10 +486,6 @@
         if self.seed == 'general':
             for feature in self.variables:
                 if X[feature].isnull().sum() > 0:
-<<<<<<< HEAD
-=======
-
->>>>>>> 849f67ba
                     # determine number of data points to extract at random
                     n_samples = X[feature].isnull().sum()
 
@@ -754,10 +507,6 @@
 
                     # loop over each observation with missing data
                     for i in X[X[feature].isnull()].index:
-<<<<<<< HEAD
-=======
-
->>>>>>> 849f67ba
                         # find the seed using additional variables
                         internal_seed = _define_seed(X, i, self.random_state, how=self.seeding_method)
 
@@ -774,7 +523,6 @@
 
 
 class AddMissingIndicator(BaseEstimator, TransformerMixin):
-<<<<<<< HEAD
     """
     The AddMissingIndicator() adds an additional column or binary variable that
     indicates if data is missing.
@@ -805,73 +553,20 @@
         if how not in ['missing_only', 'all']:
             raise ValueError("how takes only values 'missing_only' or 'all'")
 
-=======
-    """
-    The AddMissingIndicator() adds an additional column or binary variable that
-    indicates if data is missing.
-
-    AddMissingIndicator() will add as many missing indicators as variables
-    indicated by the user, or variables with missing data in the train set.
-
-    The AddMissingIndicator() works for both numerical and categorical variables.
-
-    The user can pass a list with the variables for which the missing indicators
-    should be added as a list. Alternatively, the imputer will select and add missing
-    indicators to all variables in the training set that show missing data.
-
-    Parameters
-    ----------
-
-    how : string, defatul='missing_only'
-        Indicates if missing indicators should be added to variables with missing
-        data or to all variables.
-        missing_only: indicators will be created only for those variables that showed
-        missing data during fit.
-        all: indicators will be created for all variables
-
-    variables : list, default=None
-        The list of variables to be imputed. If None, the imputer will find and
-        select all variables with missing data.
-
-        Note: the transformer will first select all variables or all user entered variables
-        and if how=missing_only, it will re-select from the original group only those
-        that show missing data in during fit.
-    """
-
-    def __init__(self, how='missing_only', variables=None):
-
-        if how not in ['missing_only', 'all']:
-            raise ValueError("how takes only values 'missing_only' or 'all'")
-
->>>>>>> 849f67ba
         self.variables = _define_variables(variables)
         self.how = how
 
     def fit(self, X, y=None):
         """
         Learns the variables for which the missing indicators will be created.
-<<<<<<< HEAD
-        Parameters
-        ----------
-=======
-
-        Parameters
-        ----------
-
->>>>>>> 849f67ba
+        Parameters
+        ----------
         X : pandas dataframe of shape = [n_samples, n_features]
             The training input samples.
         y : None
             y is not needed in this imputation. You can pass None or y.
-<<<<<<< HEAD
         Attributes
         ----------
-=======
-
-        Attributes
-        ----------
-
->>>>>>> 849f67ba
         variables_: list
             the lit of variables for which the missing indicator will be created.
         """
@@ -899,25 +594,12 @@
     def transform(self, X):
         """
         Adds the binary missing indicators.
-<<<<<<< HEAD
         Parameters
         ----------
         X : pandas dataframe of shape = [n_samples, n_features]
             The dataframe to be transformed.
         Returns
         -------
-=======
-
-        Parameters
-        ----------
-
-        X : pandas dataframe of shape = [n_samples, n_features]
-            The dataframe to be transformed.
-
-        Returns
-        -------
-
->>>>>>> 849f67ba
         X_transformed : pandas dataframe of shape = [n_samples, n_features]
             The dataframe containing the additional binary variables.
             Binary variables are named with the original variable name plus
@@ -945,8 +627,4 @@
             "in version 0.4 and will be removed in version 0.5. "
             "To add a missing indicator please use: AddMissingIndicator()")
 class AddNaNBinaryImputer(AddMissingIndicator):
-<<<<<<< HEAD
-    pass
-=======
-    pass
->>>>>>> 849f67ba
+    pass