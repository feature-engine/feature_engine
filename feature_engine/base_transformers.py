# Transformation methods are shared by most transformer groups. Each transformer can inherit
# the transform method from these base classes.

import numpy as np
import pandas as pd
import warnings

from sklearn.base import BaseEstimator, TransformerMixin
from sklearn.utils.validation import check_is_fitted
from feature_engine.utils import _is_dataframe, _check_input_matches_training_df, _check_contains_na
from feature_engine.utils import _find_numerical_variables


class BaseImputer(BaseEstimator, TransformerMixin):
    # Common transformation procedure for most feature imputers
    def transform(self, X):
        """
        Replaces missing data with the learned parameters.

        Parameters
        ----------

        X : pandas dataframe of shape = [n_samples, n_features]
            The input samples.

        Returns
        -------

        X_transformed : pandas dataframe of shape = [n_samples, n_features]
<<<<<<< HEAD
            The dataframe without missing values in the selected variables
=======
            The dataframe without missing values in the selected variables.
>>>>>>> 849f67ba
        """

        # Check method fit has been called
        check_is_fitted(self)

        # check that input is a dataframe
        X = _is_dataframe(X)

        # Check that input data contains same number of columns than the dataframe
        # used to fit the imputer.
        _check_input_matches_training_df(X, self.input_shape_[1])

        # replaces missing data with the learned parameters
        for variable in self.imputer_dict_:
            X[variable].fillna(self.imputer_dict_[variable], inplace=True)

        return X


class BaseCategoricalTransformer(BaseEstimator, TransformerMixin):
    # Common transformation procedure for most variable encoders
    def transform(self, X):
        """ Replaces categories with the learned parameters.

        Parameters
        ----------

        X : pandas dataframe of shape = [n_samples, n_features].
            The input samples.

        Returns
        -------

        X_transformed : pandas dataframe of shape = [n_samples, n_features].
            The dataframe containing categories replaced by numbers.
       """
        # Check method fit has been called
        check_is_fitted(self)

        # check that input is a dataframe
        X = _is_dataframe(X)

        # check if dataset contains na
        _check_contains_na(X, self.variables)

        # Check that the dataframe contains the same number of columns than the dataframe
        # used to fit the imputer.
        _check_input_matches_training_df(X, self.input_shape_[1])

        # replace categories by the learned parameters
        for feature in self.encoder_dict_.keys():
            X[feature] = X[feature].map(self.encoder_dict_[feature])

        # check if NaN values were introduced by the encoding
        if X[self.encoder_dict_.keys()].isnull().sum().sum() > 0:
            warnings.warn(
                "NaN values were introduced in the returned dataframe by the encoder.This means that some "
                "of the categories in the input dataframe were not present in the training set used when  "
<<<<<<< HEAD
                "the fit method was called. Thus mappings for those categories does not exist. "
=======
                "the fit method was called. Thus, mappings for those categories does not exist. "
>>>>>>> 849f67ba
                "Try using the RareLabelCategoricalEncoder to remove infrequent categories before calling "
                "this encoder.")

        return X


class BaseNumericalTransformer(BaseEstimator, TransformerMixin):
    # shared set-up procedures across numerical transformers, i.e.,
    # variable transformers, discretisers, outlier handlers
    def fit(self, X, y=None):
        # check input dataframe
        X = _is_dataframe(X)

        # find or check for numerical variables
        self.variables = _find_numerical_variables(X, self.variables)

        # check if dataset contains na
        _check_contains_na(X, self.variables)

        return X

    def transform(self, X):
        # Check method fit has been called
        check_is_fitted(self)

        # check that input is a dataframe
        X = _is_dataframe(X)

        # check if dataset contains na
        _check_contains_na(X, self.variables)

        # Check that the dataframe contains the same number of columns than the dataframe
        # used to fit the imputer.
        _check_input_matches_training_df(X, self.input_shape_[1])

        return X<|MERGE_RESOLUTION|>--- conflicted
+++ resolved
@@ -27,11 +27,7 @@
         -------
 
         X_transformed : pandas dataframe of shape = [n_samples, n_features]
-<<<<<<< HEAD
-            The dataframe without missing values in the selected variables
-=======
             The dataframe without missing values in the selected variables.
->>>>>>> 849f67ba
         """
 
         # Check method fit has been called
@@ -90,11 +86,7 @@
             warnings.warn(
                 "NaN values were introduced in the returned dataframe by the encoder.This means that some "
                 "of the categories in the input dataframe were not present in the training set used when  "
-<<<<<<< HEAD
-                "the fit method was called. Thus mappings for those categories does not exist. "
-=======
                 "the fit method was called. Thus, mappings for those categories does not exist. "
->>>>>>> 849f67ba
                 "Try using the RareLabelCategoricalEncoder to remove infrequent categories before calling "
                 "this encoder.")
 
