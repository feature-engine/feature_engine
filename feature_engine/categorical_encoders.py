--- conflicted
+++ resolved
@@ -71,25 +71,14 @@
             The training input samples.
             The user can pass the entire dataframe.
         y : None
-<<<<<<< HEAD
-            y is not needed in this encoder, yet the sklearn pipeline API
-            requires this parameter. You can either leave it as None
-            or pass y.
-=======
             y is not needed in this encoder. You can pass y or None.
->>>>>>> 849f67ba
 
         Attributes
         ----------
 
         encoder_dict_: dictionary
-<<<<<<< HEAD
-            The dictionary containing the {count / frequency: category} pairs used
-            to replace categories for every variable.
-=======
             Dictionary containing the {category: count / frequency} pairs for
             each variable.
->>>>>>> 849f67ba
         """
 
         # check input dataframe
@@ -134,14 +123,8 @@
     categories, on a first seen first served basis.
     
     The encoder will encode only categorical variables (type 'object'). A list
-<<<<<<< HEAD
-    of variables can be passed as an argument. If no variables are passed as 
-    argument, the encoder will find and encode all categorical variables
-    (object type).
-=======
     of variables can be passed as an argument. If no variables are passed, the
     encoder will find and encode all categorical variables (type 'object').
->>>>>>> 849f67ba
     
     The encoder first maps the categories to the numbers for each variable (fit).
 
@@ -164,13 +147,8 @@
     ----------
     
     encoder_dict_: dictionary
-<<<<<<< HEAD
-        The dictionary containing the {ordinal number: category} pairs used
-        to replace categories for every variable.
-=======
         The dictionary containing the {category: ordinal number} pairs for
         every variable.
->>>>>>> 849f67ba
     """
 
     def __init__(self, encoding_method='ordered', variables=None):
@@ -191,18 +169,11 @@
         X : pandas dataframe of shape = [n_samples, n_features]
             The training input samples.
             Can be the entire dataframe, not just the variables to be
-<<<<<<< HEAD
-             encoded.
-
-        y : Target. Can be None if selecting encoding_method = 'arbitrary'. 
-        Otherwise, needs to be passed when fitting the transformer.
-=======
             encoded.
 
         y : pandas series, default=None
             The Target. Can be None if encoding_method = 'arbitrary'.
             Otherwise, y needs to be passed when fitting the transformer.
->>>>>>> 849f67ba
        
         """
         # check input dataframe
@@ -246,11 +217,7 @@
 class MeanCategoricalEncoder(BaseCategoricalTransformer):
     """ 
     The MeanCategoricalEncoder() replaces categories by the mean value of the
-<<<<<<< HEAD
-    target at each category.
-=======
     target for each category.
->>>>>>> 849f67ba
     
     For example in the variable colour, if the mean of the target for blue, red
     and grey is 0.5, 0.8 and 0.1 respectively, blue is replaced by 0.5, red by 0.8
@@ -278,12 +245,7 @@
 
     def fit(self, X, y):
         """
-<<<<<<< HEAD
-        Learns the numbers that should be used to replace the labels in each variable.
-        That is, the mean value of the target for each category of the variable.
-=======
         Learns the mean value of the target for each category of the variable.
->>>>>>> 849f67ba
         
         Parameters
         ----------
@@ -291,25 +253,16 @@
         X : pandas dataframe of shape = [n_samples, n_features]
             The training input samples.
             Can be the entire dataframe, not just the variables to be encoded.
-<<<<<<< HEAD
-        y : Target
-=======
         y : pandas series
             The target.
->>>>>>> 849f67ba
 
 
         Attributes
         ----------
 
         encoder_dict_: dictionary
-<<<<<<< HEAD
-            The dictionary containing the {target mean: category} pairs used
-            to replace categories for every variable
-=======
             The dictionary containing the {category: target mean} pairs used
             to replace categories in every variable.
->>>>>>> 849f67ba
         """
         # check input dataframe
         X = _is_dataframe(X)
@@ -400,25 +353,15 @@
         
         X : pandas dataframe of shape = [n_samples, n_features]
             The training input samples.
-<<<<<<< HEAD
-            Can be the entire dataframe, not just seleted variables.
-        y : Target, must be binary [0,1].
-=======
             Can be the entire dataframe, not just the categorical variables.
         y : pandas series.
             Target, must be binary [0,1].
->>>>>>> 849f67ba
 
         Attributes
         ----------
 
         encoder_dict_: dictionary
-<<<<<<< HEAD
-            The dictionary containing the {woe: category} pairs or the {prob ratio:
-            category} pairs used to replace the categories in each variable.
-=======
             The dictionary containing the {category: WoE / ratio} pairs per variable.
->>>>>>> 849f67ba
         """
         # check input dataframe
         X = _is_dataframe(X)
@@ -457,11 +400,7 @@
             elif self.encoding_method == 'ratio':
                 if not t.loc[t['p0'] == 0, :].empty:
                     raise ValueError(
-<<<<<<< HEAD
-                        "p(0) for a category in variable {} is zero, division by is not defined".format(var))
-=======
                         "p(0) for a category in variable {} is zero, division by 0 is not defined".format(var))
->>>>>>> 849f67ba
                 else:
                     self.encoder_dict_[var] = (t.p1 / t.p0).to_dict()
 
@@ -476,11 +415,7 @@
     """ 
     One hot encoding consists in replacing the categorical variable by a
     combination of binary variables which take value 0 or 1, to indicate if
-<<<<<<< HEAD
-    a certain category is present for an observation.
-=======
     a certain category is present in an observation.
->>>>>>> 849f67ba
     
     Each one of the binary variables are also known as dummy variables. For
     example, from the categorical variable "Gender" with categories 'female'
@@ -488,16 +423,9 @@
     if the person is female or 0 otherwise. We can also generate the variable
     male, which takes 1 if the person is "male" and 0 otherwise.
     
-<<<<<<< HEAD
-    The encoder has the option to generate one dummy variable per category present
-    in a variable, or to create dummy variables only for the top n most popular
-    categories, that is, the categories that are shown by the majority of the
-    observations.
-=======
     The encoder has the option to generate one dummy variable per category, or
     to create dummy variables only for the top n most popular categories, that is,
     the categories that are shown by the majority of the observations.
->>>>>>> 849f67ba
     
     If dummy variables are created for all the categories of a variable, you have
     the option to drop one category not to create information redundancy. That is,
@@ -519,14 +447,8 @@
     ----------
     
     top_categories: int, default=None
-<<<<<<< HEAD
-        If None is selected, a dummy variable will be created for each category
-        of the variable. If set to True, the encoder will find the most frequent
-        categories. top_categories indicates the number of most frequent categories
-=======
         If None, a dummy variable will be created for each category of the variable.
         Alternatively, top_categories indicates the number of most frequent categories
->>>>>>> 849f67ba
         to encode. Dummy variables will be created only for those popular categories
         and the rest will be ignored. Note that this is equivalent to grouping all the
         remaining categories in one group.
@@ -537,13 +459,8 @@
         
     drop_last: boolean, default=False
         Only used if top_categories = None. It indicates whether to create dummy
-<<<<<<< HEAD
-        variables for all the available categories, or if set to True, it will
-        ignore the last variable of the list.
-=======
         variables for all the categories (k dummies), or if set to True, it will
         ignore the last variable of the list (k-1 dummies).
->>>>>>> 849f67ba
     """
 
     def __init__(self, top_categories=None, variables=None, drop_last=False):
@@ -571,24 +488,16 @@
         X : pandas dataframe of shape = [n_samples, n_features]
             The training input samples.
             Can be the entire dataframe, not just seleted variables.
-<<<<<<< HEAD
-        y : Target
-=======
         y : pandas series, default=None
             Target. It is not needed in this encoded. You can pass y or
             None.
->>>>>>> 849f67ba
 
 
         Attributes
         ----------
 
         encoder_dict_: dictionary
-<<<<<<< HEAD
-            The dictionary containing the categories for which a dummy variable
-=======
             The dictionary containing the categories for which dummy variables
->>>>>>> 849f67ba
             will be created.
         """
         # check input dataframe
@@ -696,11 +605,8 @@
     variables : list, default=None
         The list of categorical variables that will be encoded. If None, the 
         encoder will find and select all object type variables.
-<<<<<<< HEAD
-=======
     replace_with : string, default='Rare'
         The category name that will be used to replace infrequent categories.
->>>>>>> 849f67ba
     """
 
     def __init__(self, tol=0.05, n_categories=10, variables=None, replace_with='Rare'):
@@ -711,12 +617,9 @@
         if n_categories < 0 or not isinstance(n_categories, int):
             raise ValueError("n_categories takes only positive integer numbers")
 
-<<<<<<< HEAD
-=======
         if not isinstance(replace_with, str):
             raise ValueError("replace_with takes only strings as values.")
 
->>>>>>> 849f67ba
         self.tol = tol
         self.n_categories = n_categories
         self.variables = _define_variables(variables)
@@ -733,13 +636,7 @@
             The training input samples.
             Can be the entire dataframe, not just selected variables
         y : None
-<<<<<<< HEAD
-            There is no need of a target in a transformer, yet the pipeline API
-            requires this parameter. You can leave y as None, or pass it as an
-            argument.
-=======
             y is not required. You can pass y or None.
->>>>>>> 849f67ba
 
         Attributes
         ----------
@@ -747,11 +644,7 @@
         encoder_dict_: dictionary
             The dictionary containing the frequent categories (that will be kept)
             for each variable. Categories not present in this list will be replaced
-<<<<<<< HEAD
-            by 'Rare'.
-=======
             by 'Rare' or by the user defined value.
->>>>>>> 849f67ba
         """
         # check input dataframe
         X = _is_dataframe(X)
