--- conflicted
+++ resolved
@@ -232,17 +232,10 @@
 
         # train model with all features and cross-validation
         model = cross_validate(
-<<<<<<< HEAD
             estimator=self.estimator,
             X=X[self.variables_],
             y=y,
-            cv=self.cv,
-=======
-            self.estimator,
-            X[self.variables_],
-            y,
             cv=cv,
->>>>>>> 5dfceb83
             return_estimator=True,
             scoring=self.scoring,
             params={"sample_weight": sample_weight},
