from types import GeneratorType
from typing import List, Union

import pandas as pd
from sklearn.base import clone
from sklearn.model_selection import cross_validate

from feature_engine._check_init_parameters.check_variables import (
    _check_variables_input_value,
)
from feature_engine._docstrings.fit_attributes import (
    _feature_names_in_docstring,
    _n_features_in_docstring,
)
from feature_engine._docstrings.init_parameters.selection import (
    _confirm_variables_docstring,
)
from feature_engine._docstrings.methods import _fit_transform_docstring
from feature_engine._docstrings.selection._docstring import (
    _cv_docstring,
    _features_to_drop_docstring,
    _fit_docstring,
    _get_support_docstring,
    _groups_docstring,
    _scoring_docstring,
    _threshold_docstring,
    _transform_docstring,
    _variables_attribute_docstring,
)
from feature_engine._docstrings.substitute import Substitution
from feature_engine._prediction.target_mean_classifier import TargetMeanClassifier
from feature_engine._prediction.target_mean_regressor import TargetMeanRegressor
from feature_engine.dataframe_checks import check_X_y
from feature_engine.selection._selection_constants import (
    _CLASSIFICATION_METRICS,
    _REGRESSION_METRICS,
)
from feature_engine.selection.base_selector import BaseSelector
from feature_engine.tags import _return_tags

from .base_selection_functions import _select_all_variables

Variables = Union[None, int, str, List[Union[str, int]]]


@Substitution(
    scoring=_scoring_docstring,
    threshold=_threshold_docstring,
    cv=_cv_docstring,
    groups=_groups_docstring,
    confirm_variables=_confirm_variables_docstring,
    features_to_drop_=_features_to_drop_docstring,
    variables_=_variables_attribute_docstring,
    feature_names_in_=_feature_names_in_docstring,
    n_features_in_=_n_features_in_docstring,
    fit=_fit_docstring,
    transform=_transform_docstring,
    fit_transform=_fit_transform_docstring,
    get_support=_get_support_docstring,
)
class SelectByTargetMeanPerformance(BaseSelector):
    """
    SelectByTargetMeanPerformance() uses the mean value of the target per category or
    per interval(if the variable is numerical), as proxy for target estimation. With
    this proxy, the selector determines the performance of each feature based on a
    metric of choice, and then selects the features based on this performance value.

    SelectByTargetMeanPerformance() can evaluate numerical and categorical variables,
    without much prior manipulation. In other words, you don't need to encode the
    categorical variables or transform the numerical variables to assess their
    importance if you use this transformer.

    SelectByTargetMeanPerformance() requires that the dataset is complete, without
    missing data.

    SelectByTargetMeanPerformance() determines the performance of each variable with
    cross-validation. More specifically:

    For each categorical variable:

    1. Determines the mean target value per category in the training folds.

    2. Replaces the categories by the target mean values in the test folds.

    3. Determines the performance of the transformed variables in the test folds.


    For each numerical variable:

    1. Discretises the variable into intervals of equal width or equal frequency.

    2. Determines the mean value of the target per interval in the training folds.

    3. Replaces the intervals by the target mean values in the test fold.

    4. Determines the performance of the transformed variable in the test fold.


    Finally, it selects the features which performance is bigger than the indicated
    threshold. If the threshold if left to None, it selects features which performance
    is bigger than the mean performance of all features.

    All the steps are performed with cross-validation. That means, that intervals and
    target mean values per interval or category are determined in a certain portion of
    the data, and evaluated in a left-out sample. The performance metric per variable
    is the average across the cross-validation folds.

    More details in the :ref:`User Guide <target_mean_selection>`.

    Parameters
    ----------
    variables: list, default=None
        The list of variables to evaluate. If None, the transformer will evaluate all
        variables in the dataset (except datetime).

    bins: int, default = 5
        If the dataset contains numerical variables, the number of bins into which
        the values will be sorted.

    strategy: str, default = 'equal_width'
        Whether the bins should be of equal width ('equal_width') or equal frequency
        ('equal_frequency').

    {scoring}

    {threshold}

    {cv}

    {groups}

    regression: boolean, default=True
        Indicates whether the target is one for regression or a classification.

    {confirm_variables}

    Attributes
    ----------
    {variables_}

    feature_performance_:
        Dictionary with the performance of each feature.

    {features_to_drop_}

    {feature_names_in_}

    {n_features_in_}

    Methods
    -------
    {fit}

    {fit_transform}

    {get_support}

    {transform}

    Notes
    -----
    Replacing the categories or intervals by the target mean is the equivalent to
    target mean encoding.

    See Also
    --------
    feature_engine.encoding.MeanEncoder
    feature_engine.discretisation.EqualWidthDiscretiser
    feature_engine.discretisation.EqualFrequencyDiscretiser

    References
    ----------
    .. [1] Miller, et al. "Predicting customer behaviour: The University of Melbourne’s
        KDD Cup report". JMLR Workshop and Conference Proceeding. KDD 2009
        http://proceedings.mlr.press/v7/miller09/miller09.pdf

    Examples
    --------

    >>> from sklearn.ensemble import RandomForestClassifier
    >>> from feature_engine.selection import SelectByTargetMeanPerformance
    >>> X = pd.DataFrame(dict(x1 = [1000,2000,1000,1000,2000,3000],
    >>>                     x2 = [1,1,1,0,0,0],
    >>>                     x3 = [1,2,1,1,0,1],
    >>>                     x4 = [1,1,1,1,1,1]))
    >>> y = pd.Series([1,0,0,1,1,0])
    >>> tmp = SelectByTargetMeanPerformance(bins = 3, cv=2,scoring='accuracy')
    >>> tmp.fit_transform(X, y)
        x2  x3  x4
    0   1   1   1
    1   1   2   1
    2   1   1   1
    3   0   1   1
    4   0   0   1
    5   0   1   1

    This transformer also works with Categorical examples:

    >>> X = pd.DataFrame(dict(x1 = ["a","b","a","a","b","b"],
    >>>             x2 = ["a","a","a","b","b","b"]))
    >>> y = pd.Series([1,0,0,1,1,0])
    >>> tmp = SelectByTargetMeanPerformance(bins = 3, cv=2,scoring='accuracy')
    >>> tmp.fit_transform(X, y)
      x2
    0  a
    1  a
    2  a
    3  b
    4  b
    5  b
    """

    def __init__(
        self,
        variables: Variables = None,
        bins: int = 5,
        strategy: str = "equal_width",
        scoring: str = "roc_auc",
        cv=3,
        groups=None,
        threshold: Union[int, float, None] = None,
        regression: bool = False,
        confirm_variables: bool = False,
    ):

        if not isinstance(bins, int):
            raise ValueError(f"bins must be an integer. Got {bins} instead.")

        if strategy not in ["equal_width", "equal_frequency"]:
            raise ValueError(
                "strategy takes only values 'equal_width' or 'equal_frequency'. "
                f"Got {strategy} instead."
            )

        if threshold is not None and not isinstance(threshold, (int, float)):
            raise ValueError(
                "threshold can only take integer or float. " f"Got {threshold} instead."
            )

        if regression is True and scoring not in _REGRESSION_METRICS:
            raise ValueError(
                f"The metric {scoring} is not suitable for regression. Set the "
                "parameter regression to False or choose a different performance "
                "metric."
            )

        if regression is False and scoring not in _CLASSIFICATION_METRICS:
            raise ValueError(
                f"The metric {scoring} is not suitable for classification. Set the"
                "parameter regression to True or choose a different performance "
                "metric."
            )

        super().__init__(confirm_variables)
        self.variables = _check_variables_input_value(variables)
        self.bins = bins
        self.strategy = strategy
        self.scoring = scoring
        self.cv = cv
        self.groups = groups
        self.threshold = threshold
        self.regression = regression

    def fit(self, X: pd.DataFrame, y: pd.Series):
        """
        Find the important features.

        Parameters
        ----------
        X: pandas dataframe of shape = [n_samples, n_features]
           The input dataframe.

        y: array-like of shape (n_samples)
           Target variable. Required to train the estimator.
        """
        # check input dataframe
        X, y = check_X_y(X, y)

        self.variables_ = _select_all_variables(
            X, self.variables, self.confirm_variables, exclude_datetime=True
        )

        if len(self.variables_) == 1 and self.threshold is None:
            raise ValueError(
                "When evaluating a single feature you need to manually set a value "
                "for the threshold. "
                f"The transformer is evaluating the performance of {self.variables_} "
                f"and the threshold was left to {self.threshold} when initializing "
                f"the transformer."
            )

        # save input features
        self._get_feature_names_in(X)

        # set up the correct estimator
        if self.regression is True:
            est = TargetMeanRegressor(
                bins=self.bins,
                strategy=self.strategy,
            )
        else:
            est = TargetMeanClassifier(
                bins=self.bins,
                strategy=self.strategy,
            )

        self.feature_performance_ = {}

        cv = list(self.cv) if isinstance(self.cv, GeneratorType) else self.cv

        for variable in self.variables_:
            # clone estimator
            estimator = clone(est)

            # set the estimator to evaluate the required variable
            estimator.set_params(variables=variable)

            model = cross_validate(
<<<<<<< HEAD
                estimator=estimator,
                X=X,
                y=y,
                cv=self.cv,
                groups=self.groups,
=======
                estimator,
                X,
                y,
                cv=cv,
>>>>>>> 5dfceb83
                scoring=self.scoring,
            )

            self.feature_performance_[variable] = model["test_score"].mean()

        # select features
        if not self.threshold:
            threshold = pd.Series(self.feature_performance_).mean()
        else:
            threshold = self.threshold

        self.features_to_drop_ = [
            f for f in self.variables_ if self.feature_performance_[f] < threshold
        ]

        return self

    def _more_tags(self):
        tags_dict = _return_tags()
        tags_dict["variables"] = "all"
        tags_dict["requires_y"] = True
        tags_dict["binary_only"] = True
        tags_dict["_xfail_checks"]["check_estimators_nan_inf"] = "transformer allows NA"
        msg = "transformers need more than 1 feature to work"
        tags_dict["_xfail_checks"]["check_fit2d_1feature"] = msg
        return tags_dict<|MERGE_RESOLUTION|>--- conflicted
+++ resolved
@@ -316,18 +316,11 @@
             estimator.set_params(variables=variable)
 
             model = cross_validate(
-<<<<<<< HEAD
                 estimator=estimator,
                 X=X,
                 y=y,
-                cv=self.cv,
+                cv=cv,
                 groups=self.groups,
-=======
-                estimator,
-                X,
-                y,
-                cv=cv,
->>>>>>> 5dfceb83
                 scoring=self.scoring,
             )
 
