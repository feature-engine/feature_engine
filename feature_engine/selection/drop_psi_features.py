import datetime
from typing import Dict, List, Union

import numpy as np
import pandas as pd
import scipy.stats as stats
from pandas.api.types import is_numeric_dtype

from feature_engine._check_init_parameters.check_variables import (
    _check_variables_input_value,
)
from feature_engine._docstrings.fit_attributes import (
    _feature_names_in_docstring,
    _n_features_in_docstring,
)
from feature_engine._docstrings.init_parameters.selection import (
    _confirm_variables_docstring,
)
from feature_engine._docstrings.methods import _fit_transform_docstring
from feature_engine._docstrings.selection._docstring import (
    _get_support_docstring,
    _variables_attribute_docstring,
)
from feature_engine._docstrings.substitute import Substitution
from feature_engine.dataframe_checks import (
    _check_contains_inf,
    _check_contains_na,
    check_X,
)
from feature_engine.discretisation import (
    EqualFrequencyDiscretiser,
    EqualWidthDiscretiser,
)
from feature_engine.selection.base_selector import BaseSelector
from feature_engine.tags import _return_tags
from feature_engine.variable_handling import (
    find_categorical_and_numerical_variables,
    find_numerical_variables,
    retain_variables_if_in_df,
)

Variables = Union[None, int, str, List[Union[str, int]]]

PSI = """PSI = sum ( (test_i - basis_i) x ln(test_i/basis_i) )""".rstrip()


@Substitution(
    confirm_variables=_confirm_variables_docstring,
    variables_=_variables_attribute_docstring,
    feature_names_in_=_feature_names_in_docstring,
    n_features_in_=_n_features_in_docstring,
    fit_transform=_fit_transform_docstring,
    get_support=_get_support_docstring,
    psi=PSI,
)
class DropHighPSIFeatures(BaseSelector):
    r"""
    DropHighPSIFeatures() drops features which Population Stability Index (PSI) is
    above a given threshold.

    The PSI is used to compare distributions. Higher PSI values mean greater changes in
    a feature's distribution. Therefore, a feature with high PSI can be considered
    unstable.

    To compute the PSI, DropHighPSIFeatures() splits the dataset in two: a basis and
    a test set. Then, it compares the distribution of each feature between those sets.

    To determine the PSI, continuous features are sorted into discrete intervals, and
    then, the number of observations per interval are compared between the 2
    distributions.

    The PSI is calculated as:

    {psi}

    where `basis` and `test` are the 2 datasets, `i` refers to each interval, and then,
    `test_i` and `basis_i` are the number of observations in interval i in each data
    set.

    The PSI has traditionally been used to assess changes in distributions of
    continuous variables.

    In version 1.7, we extended the functionality of DropHighPSIFeatures() to
    calculate the PSI for categorical features as well. In this case, `i` is each
    unique category, and `test_i` and `basis_i` are the number of observations in
    category i.

    **Threshold**

    Different thresholds can be used to assess the magnitude of the distribution shift
    according to the PSI value. The most commonly used thresholds are:

    - Below 10%, the variable has not experienced a significant shift.
    - Above 25%, the variable has experienced a major shift.
    - Between those two values, the shift is intermediate.

    **Data split**

    To compute the PSI, DropHighPSIFeatures() splits the dataset in two: a basis and
    a test set. Then, it compares the distribution of each feature between those sets.

    There are various options to split a dataset:

    First, you can indicate which variable should be used to guide the data split. This
    variable can be of any data type. If you do not enter a variable name,
    DropHighPSIFeatures() will use the dataframe index.

    Next, you need to specify how that variable (or the index) should be used to split
    the data. You can specify a proportion of observations to be put in each data set,
    or alternatively, provide a cut-off value.

    If you specify a proportion through the `split_frac` parameter, the data will
    be sorted to accommodate that proportion. If `split_frac` is 0.5, 50% of the
    observations will go to either basis or test sets. If `split_frac` is 0.6, 60% of
    the samples will go to the basis data set and the remaining 40% to the test set.

    If `split_distinct` is True, the data will be sorted considering unique values in
    the selected variables. Check the parameter below for more details.

    If you define a numeric cut-off value or a specific date using the `cut_off`
    parameter, the observations with value <= cut-off will go to the basis data set and
    the remaining ones to the test set. If the variable used to guide the split is
    categorical, its values are sorted alphabetically and cut accordingly.

    If you pass a list of values in the `cut-off`, the observations with the values in
    the list, will go to the basis set, and the remaining ones to the test set.

    More details in the :ref:`User Guide <psi_selection>`.

    Parameters
    ----------
    split_col: string or int, default=None.
        The variable that will be used to split the dataset into the basis and test
        sets. If None, the dataframe index will be used. `split_col` can be a numerical,
        categorical or datetime variable. If `split_col` is a categorical variable, and
        the splitting criteria is given by `split_frac`, it will be assumed that the
        labels of the variable are sorted alphabetically.

    split_frac: float, default=0.5.
        The proportion of observations in each of the basis and test dataframes. If
        `split_frac` is 0.6, 60% of the observations will be put in the basis data set.

        If `split_distinct` is True, the indicated fraction may not be achieved exactly.
        See parameter `split_distinct` for more details.

        If `cut_off` is not None, `split_frac` will be ignored and the data split based
        on the `cut_off` value.

    split_distinct: boolean, default=False.
        If True, `split_frac` is applied to the vector of unique values in `split_col`
        instead of being applied to the whole vector of values. For example, if the
        values in `split_col` are [1, 1, 1, 1, 2, 2, 3, 4] and `split_frac` is
        0.5, we have the following:

            - `split_distinct=False` splits the vector in two equally sized parts:
                [1, 1, 1, 1] and [2, 2, 3, 4]. This involves that 2 dataframes with 4
                observations each are used for the PSI calculations.
            - `split_distinct=True` computes the vector of unique values in `split_col`
                ([1, 2, 3, 4]) and splits that vector in two equal parts: [1, 2] and
                [3, 4]. The number of observations in the two dataframes used for the
                PSI calculations is respectively 6 ([1, 1, 1, 1, 2, 2]) and 2 ([3, 4]).

    cut_off: int, float, date or list, default=None
        Threshold to split the dataset based on the `split_col` variable. If int, float
        or date, observations where the `split_col` values are <= threshold will
        go to the basis data set and the rest to the test set. If `cut_off` is a list,
        the observations where the `split_col` values are within the list will go to the
        basis data set and the remaining observations to the test set. If `cut_off` is
        not None, this parameter will be used to split the data and `split_frac` will be
        ignored.

<<<<<<< HEAD
    switch: boolean, default=False.
        If True, the order of the 2 dataframes used to determine the PSI (basis and
        test) will be switched. This is important because the interval limits used to
        calculate the PSI are inferred from the basis dataframe. Hence, changing the
        order of the dataframes may lead to different PSI values.

=======
>>>>>>> b163c369
    threshold: float, str, default = 0.25.
        The threshold to drop a feature. If the PSI for a feature is >= threshold, the
        feature will be dropped. The most common threshold values are 0.25 (large shift)
        and 0.10 (medium shift).
        If 'auto', the threshold will be calculated based on the size of the basis and
        test dataset and the number of bins as:

                threshold = χ2(q, B−1) × (1/N + 1/M)

        where:

            - q = quantile of the distribution (or 1 - p-value),
            - B = number of bins/categories,
            - N = size of basis dataset,
            - M = size of test dataset.

        See formula (5.2) from reference [1].


    bins: int, default = 10
        Number of bins or intervals. For continuous features with good value spread, 10
        bins is commonly used. For features with lower cardinality or highly skewed
        distributions, lower values may be required.

    strategy: string, default='equal_frequency'
        If the intervals into which the features should be discretized are of equal
        size or equal number of observations. Takes values "equal_width" for equally
        spaced bins or "equal_frequency" for bins based on quantiles, that is, bins
        with similar number of observations.

    min_pct_empty_bins: float, default = 0.0001
        Value to add to empty bins or intervals. If after sorting the variable
        values into bins, a bin is empty, the PSI cannot be determined. By adding a
        small number to empty bins, we can avoid this issue. Note, that if the value
        added is too large, it may disturb the PSI calculation.

    missing_values: str, default='raise'
        Whether to perform the PSI feature selection on a dataframe with missing values.
        Takes values 'raise' or 'ignore'. If 'ignore', missing values will be dropped
        when determining the PSI for that particular feature. If 'raise' the transformer
        will raise an error and features will not be selected.

    p_value: float, default = 0.001
        The p-value to test the null hypothesis that there is no feature drift. In that
        case, the PSI-value approximates a random variable that follows a chi-square
        distribution. See [1] for details. This parameter is used only if `threshold`
        is set to 'auto'.

    variables: int, str, list, default = None
        The list of variables to evaluate. If `None`, the transformer will evaluate all
        numerical variables in the dataset. If `"all"` the transformer will evaluate all
        categorical and numerical variables in the dataset. Alternatively, the
        transformer will evaluate the variables indicated in the list or string.

    {confirm_variables}

    Attributes
    ----------
    features_to_drop_:
        List with the features that will be dropped.

    {variables_}

    psi_values_:
        Dictionary containing the PSI value per feature.

    cut_off_:
        Value used to split the dataframe into basis and test.
        This value is computed when not given as parameter.

    {feature_names_in_}

    {n_features_in_}

    Methods
    -------
    fit:
        Find features with high PSI values.

    {fit_transform}

    {get_support}

    transform:
        Remove features with high PSI values.

    See Also
    --------
    feature_engine.discretisation.EqualFrequencyDiscretiser
    feature_engine.discretisation.EqualWidthDiscretiser

    References
    ----------
    .. [1] Yurdakul B. "Statistical properties of population stability index".
       Western Michigan University, 2018.
       https://scholarworks.wmich.edu/dissertations/3208/

    Examples
    --------

    >>> import pandas as pd
    >>> from feature_engine.selection import DropHighPSIFeatures
    >>> X = pd.DataFrame(dict(
    >>>         x1 = [1,1,0,0,0,1,0,0,0,0,0,0,0,0,0,0,0,0,0,0],
    >>>         x2 = [32,87,6,32,11,44,8,7,9,0,32,87,6,32,11,44,8,7,9,0],
    >>>         ))
    >>> psi = DropHighPSIFeatures()
    >>> psi.fit_transform(X)
        x2
    0   32
    1   87
    2    6
    3   32
    4   11
    5   44
    6    8
    7    7
    8    9
    9    0
    10  32
    """

    def __init__(
        self,
        split_col: Union[str, None] = None,
        split_frac: float = 0.5,
        split_distinct: bool = False,
        cut_off: Union[None, int, float, datetime.date, List] = None,
        threshold: Union[float, int, str] = 0.25,
        bins: int = 10,
        strategy: str = "equal_frequency",
        min_pct_empty_bins: float = 0.0001,
        missing_values: str = "raise",
        variables: Variables = None,
        confirm_variables: bool = False,
        p_value: float = 0.001,
    ):

        if not isinstance(split_col, (str, int, type(None))):
            raise ValueError(
                f"split_col must be a string an integer or None. Got "
                f"{split_col} instead."
            )

        # split_frac and cut_off can't be None at the same time
        if not split_frac and not cut_off:
            raise ValueError(
                f"cut_off and split_frac cannot be both set to None "
                f"The current values are {split_frac, cut_off}. Please "
                f"specify a value for at least one of these parameters."
            )

        # check split_frac only if it will be used.
        if split_frac and not cut_off:
            if not (0 < split_frac < 1):
                raise ValueError(
                    f"split_frac must be a float between 0 and 1. Got {split_frac} "
                    f"instead."
                )

        if not isinstance(split_distinct, bool):
            raise ValueError(
                f"split_distinct must be a boolean. Got {split_distinct} instead."
            )

        if (isinstance(threshold, str) and (threshold != "auto")) or (
            isinstance(threshold, (float, int)) and threshold < 0
        ):
            raise ValueError(
                f"threshold must be greater than 0 or 'auto'. Got {threshold} instead."
            )

        if not isinstance(bins, int) or bins <= 1:
            raise ValueError(f"bins must be an integer >= 1. Got {bins} instead.")

        if strategy not in ["equal_width", "equal_frequency"]:
            raise ValueError(
                "strategy takes only values equal_width or equal_frequency. Got "
                f"{strategy} instead."
            )

        if not isinstance(min_pct_empty_bins, (float, int)) or min_pct_empty_bins < 0:
            raise ValueError(
                f"min_pct_empty_bins must be >= 0. Got {min_pct_empty_bins} "
                f"instead."
            )

        if missing_values not in ["raise", "ignore"]:
            raise ValueError(
                f"missing_values takes only values 'raise' or 'ignore'. Got "
                f"{missing_values} instead."
            )

        if isinstance(variables, list):
            if split_col in variables:
                raise ValueError(
                    f"{split_col} cannot be used to split the data and be evaluated at "
                    f"the same time. Either remove {split_col} from the variables list "
                    f"or choose another splitting criteria."
                )

        if not isinstance(p_value, float) or p_value < 0 or p_value > 1:
            raise ValueError(
                f"p_value must be a float between 0 and 1. Got {p_value} instead."
            )

        super().__init__(confirm_variables)

        # Check the variables before assignment.
        self.variables = _check_variables_input_value(variables)

        # Set all remaining arguments as attributes.
        self.split_col = split_col
        self.split_frac = split_frac
        self.split_distinct = split_distinct
        self.cut_off = cut_off
        self.threshold = threshold
        self.bins = bins
        self.strategy = strategy
        self.min_pct_empty_bins = min_pct_empty_bins
        self.missing_values = missing_values
        self.p_value = p_value

    def fit(self, X: pd.DataFrame, y: pd.Series = None):
        """
        Find features with high PSI values.

        Parameters
        ----------
        X : pandas dataframe of shape = [n_samples, n_features]
            The training dataset.

        y : pandas series. Default = None
            y is not needed in this transformer. You can pass y or None.
        """
        # check input dataframe
        X = check_X(X)

        # select variables to evaluate
        cat_variables_, num_variables_ = self._select_variables(X)

        # check that split column is in the dataframe and remove from variable lists
        cat_variables_, num_variables_ = self._check_split_column(
            X, cat_variables_, num_variables_
        )

        if self.missing_values == "raise":
            # check if dataset contains na or inf
            _check_contains_na(X, num_variables_ + cat_variables_)
            _check_contains_inf(X, num_variables_)

        # Split the dataframe into basis and test.
        basis_df, test_df = self._split_dataframe(X)

        # Check the shape of the returned dataframes for PSI calculations.
        # The number of observations must be at least equal to the
        # number of bins.
        if min(basis_df.shape[0], test_df.shape[0]) < self.bins:
            raise ValueError(
                "The number of rows in the basis and test datasets that will be used "
                f"in the PSI calculations must be at least larger than {self.bins}. "
                "After slitting the original dataset based on the given cut_off or"
                f"split_frac we have {basis_df.shape[0]} samples in the basis set, "
                f"and {test_df.shape[0]} samples in the test set. "
                "Please adjust the value of the cut_off or split_frac."
            )

        # Set up parameters for numerical features
        if len(num_variables_) > 0:

            # Set up the discretizer for numerical features
            if self.strategy == "equal_width":
                bucketer = EqualWidthDiscretiser(bins=self.bins)
            else:
                bucketer = EqualFrequencyDiscretiser(q=self.bins)

            # Set up the threshold for numerical features
            if self.threshold == "auto":
                threshold_num = self._calculate_auto_threshold(
                    basis_df.shape[0],
                    test_df.shape[0],
                    self.bins,
                )
            else:
                threshold_num = self.threshold

        # Set up the generic threshold for categorical features if used
        if len(cat_variables_) > 0:
            if self.threshold != "auto":
                threshold_cat = self.threshold

        # Compute the PSI by looping over the features
        self.psi_values_: Dict = {}
        self.features_to_drop_ = []

        # Compute PSI for numerical features
        for feature in num_variables_:
            # Discretize feature
            basis_discrete = bucketer.fit_transform(basis_df[[feature]].dropna())
            test_discrete = bucketer.transform(test_df[[feature]].dropna())

            # Determine percentage of observations per bin
            basis_distrib, test_distrib = self._observation_frequency_per_bin(
                basis_discrete, test_discrete
            )

            # Calculate the PSI value
            self.psi_values_[feature] = np.sum(
                (test_distrib - basis_distrib) * np.log(test_distrib / basis_distrib)
            )

            # Assess if feature should be dropped
            if self.psi_values_[feature] > threshold_num:
                self.features_to_drop_.append(feature)

        # Compute the PSI for categorical features
        for feature in cat_variables_:
            basis_discrete = basis_df[[feature]]
            test_discrete = test_df[[feature]]

            # Determine percentage of observations per bin
            basis_distrib, test_distrib = self._observation_frequency_per_bin(
                basis_discrete, test_discrete
            )

            # Calculate the PSI value
            self.psi_values_[feature] = np.sum(
                (test_distrib - basis_distrib) * np.log(test_distrib / basis_distrib)
            )

            # Determine the appropriate threshold for the categorical feature
            if self.threshold == "auto":
                n_bins_cat = X[feature].nunique()
                threshold_cat = self._calculate_auto_threshold(
                    basis_df.shape[0],
                    test_df.shape[0],
                    n_bins_cat,
                )

            # Assess if feature should be dropped
            if self.psi_values_[feature] > threshold_cat:
                self.features_to_drop_.append(feature)

        # store analyzed variables
        self.variables_ = num_variables_ + cat_variables_
        # save input features
        self._get_feature_names_in(X)

        return self

    def _select_variables(self, X: pd.DataFrame):
        """Based on the user input to the `variables` attribute in init, find the
        numerical and categorical variables for which the PSI should be calculated.

        If `None`, select all numerical variables.
        If `"all", select all numerical and categorical variables.
        If string, int, or list, split into lists of numerical or categorical variables.
        """

        if self.variables is None:
            num_variables = find_numerical_variables(X)
            cat_variables: List[Union[str, int]] = []

        elif self.variables == "all":
            (
                cat_variables,
                num_variables,
            ) = find_categorical_and_numerical_variables(X, None)

        else:
            if self.confirm_variables is True:
                variables = retain_variables_if_in_df(X, self.variables)
            else:
                variables = self.variables

            (
                cat_variables,
                num_variables,
            ) = find_categorical_and_numerical_variables(X, variables)

        return cat_variables, num_variables

    def _check_split_column(
        self,
        X: pd.DataFrame,
        cat_variables: List[Union[str, int]],
        num_variables: List[Union[str, int]],
    ):
        """Check that split_col is in the dataframe and remove from numerical and
        categorical variable lists if necessary.

        It will get added if the variables are selected automatically.
        """
        if self.split_col is not None:
            # check that split_col is in the dataframe.
            if self.split_col not in X.columns:
                raise ValueError(f"{self.split_col} is not in the dataframe.")

            # Remove the split_col from variables lists. Happens when variables are
            # selected automatically by the transformer.
            if self.variables is None or self.variables == "all":
                if self.split_col in num_variables:
                    num_variables.remove(self.split_col)
                elif self.split_col in cat_variables:
                    cat_variables.remove(self.split_col)

        return cat_variables, num_variables

    def _observation_frequency_per_bin(self, basis, test):
        """
        Obtain the fraction of observations per interval.

        Parameters
        ----------
        basis : pd.DataFrame.
            The basis Pandas DataFrame with discretised (i.e., binned) values.

        test: pd.DataFrame.
            The test Pandas DataFrame with discretised (i.e., binned) values.

        Returns
        -------
        distribution.basis: pd.Series.
            Basis Pandas Series with percentage of observations per bin.

        distribution.meas: pd.Series.
            Test Pandas Series with percentage of observations per bin.
        """
        # Compute the feature distribution for basis and test
        basis_distrib = basis.value_counts(normalize=True)
        test_distrib = test.value_counts(normalize=True)

        # Align the two distributions by merging the buckets (bins). This ensures
        # the number of bins is the same for the two distributions (in case of
        # empty buckets).
        distributions = (
            pd.DataFrame(basis_distrib)
            .merge(
                pd.DataFrame(test_distrib),
                right_index=True,
                left_index=True,
                how="outer",
            )
            .fillna(self.min_pct_empty_bins)
            .replace(to_replace=0, value=self.min_pct_empty_bins)
        )
        distributions.columns = ["basis", "test"]

        return distributions.basis, distributions.test

    def _split_dataframe(self, X: pd.DataFrame):
        """
        Split dataframe according to a cut-off value and return two dataframes: the
        basis dataframe contains all observations <= cut_off and the test dataframe the
        observations > cut_off.

        If cut-off is a list, then the basis dataframe will contain all observations
        which values are within the list, and the test dataframe all remaining
        observations.

        The cut-off value is associated to a specific column.

        Parameters
        ----------
        X : pandas dataframe

        Returns
        -------
        basis_df: pd.DataFrame
            pandas dataframe with observations which value <= cut_off

        test_df: pd.DataFrame
            pandas dataframe with observations which value > cut_off
        """

        # Identify the values according to which the split must be done.
        if self.split_col is None:
            reference = pd.Series(X.index)
        else:
            reference = X[self.split_col]

        # Raise an error if there are missing values in the reference column.
        if reference.isna().any():
            raise ValueError(
                f"There are {reference.isna().sum()} missing values in the reference"
                "variable. Missing data are not allowed in the variable used to "
                "split the dataframe."
            )

        # If cut_off is not pre-defined, compute it.
        if not self.cut_off:
            self.cut_off_ = self._get_cut_off_value(reference)
        else:
            self.cut_off_ = self.cut_off

        # Split the original dataframe
        if isinstance(self.cut_off_, list):
            is_within_cut_off = np.array(reference.isin(self.cut_off_))

        else:
            is_within_cut_off = np.array(reference <= self.cut_off_)

        basis_df = X[is_within_cut_off]
        test_df = X[~is_within_cut_off]

        return basis_df, test_df

    def _get_cut_off_value(self, split_column):
        """
        Find the cut-off value to split the dataframe. It is implemented when the user
        does not enter a cut_off value as a parameter. It is calculated based on
        split_frac.

        Finds the value in a pandas series at which we find the split_frac percentage
        of observations.

        If the reference column is numerical, the cut-off value is determined using
        np.quantile. Otherwise, the cut-off value is based on the value_counts:

            - The distinct values are sorted and the cumulative sum is
            used to compute the quantile. The value with the quantile that
            is the closest to the chosen split fraction is used as cut-off.

            - The procedure assumes that categorical values are sorted alphabetically
            and cut accordingly.

        Parameters
        ----------
        split_column: pd.Series.
            Series for which the nth quantile will be computed.

        Returns
        -------
        cut_off: (float, int, str, object).
            value for the cut-off.
        """

        # In case split_distinct is used, extract series with unique values
        if self.split_distinct:
            split_column = pd.Series(split_column.unique())

        # If the value is numerical, use numpy functionality
        if is_numeric_dtype(split_column):
            cut_off = np.quantile(split_column, self.split_frac)

        # Otherwise use value_counts combined with cumsum
        else:
            reference = pd.DataFrame(
                split_column.value_counts(normalize=True).sort_index().cumsum()
            )

            # Get the index (i.e. value) with the quantile that is the closest
            # to the split_frac defined at initialization.
            distance = abs(reference - self.split_frac)
            cut_off = (distance.idxmin()).values[0]

        return cut_off

    def _calculate_auto_threshold(self, N, M, bins):
        """Threshold computation for chi-square test.

        The threshold is given by:

            threshold = χ2(q,B−1) × (1/N + 1/M)

        where:

        q = quantile of the distribution (or 1 - p-value),
        B = number of bins/categories,
        N = size of basis dataset,
        M = size of test dataset.
        See formula (5.2) from reference [1] in the class docstring.

        Parameters
        ----------
        N: float or int
        M: float or int
        bins: int

        Returns
        -------
        float
        """
        return stats.chi2.ppf(1 - self.p_value, bins - 1) * (1.0 / N + 1.0 / M)

    def _more_tags(self):
        tags_dict = _return_tags()
        tags_dict["variables"] = "pass"
        # add additional test that fails
        tags_dict["_xfail_checks"]["check_estimators_nan_inf"] = "transformer allows NA"

        return tags_dict

    def __sklearn_tags__(self):
        tags = super().__sklearn_tags__()
        return tags<|MERGE_RESOLUTION|>--- conflicted
+++ resolved
@@ -169,15 +169,12 @@
         not None, this parameter will be used to split the data and `split_frac` will be
         ignored.
 
-<<<<<<< HEAD
     switch: boolean, default=False.
         If True, the order of the 2 dataframes used to determine the PSI (basis and
         test) will be switched. This is important because the interval limits used to
         calculate the PSI are inferred from the basis dataframe. Hence, changing the
         order of the dataframes may lead to different PSI values.
 
-=======
->>>>>>> b163c369
     threshold: float, str, default = 0.25.
         The threshold to drop a feature. If the PSI for a feature is >= threshold, the
         feature will be dropped. The most common threshold values are 0.25 (large shift)
