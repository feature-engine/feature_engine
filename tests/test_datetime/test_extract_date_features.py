import numpy as np
import pandas as pd
import pytest
from sklearn.exceptions import NotFittedError

from feature_engine.datetime import ExtractDatetimeFeatures
from feature_engine.datetime.datetime_constants import (
    FEATURES_DEFAULT,
    FEATURES_SUFFIXES,
)


def test_extract_date_features(df_datetime):
    vars_dt = ["datetime_range", "date_obj1", "date_obj2", "time_obj"]
    vars_non_dt = ["Name", "Age"]
    vars_mix = ["Name", "Age", "date_obj1"]
    feat_names_default = [FEATURES_SUFFIXES[feat] for feat in FEATURES_DEFAULT]
    today = pd.Timestamp.today()
    df_transformed_full = df_datetime.join(
        pd.DataFrame(
            {
                "datetime_range_month": [2, 2, 2, 2],
                "datetime_range_quarter": [1, 1, 1, 1],
                "datetime_range_semester": [1, 1, 1, 1],
                "datetime_range_year": [2020, 2020, 2020, 2020],
                "datetime_range_wotm": [4, 4, 4, 4],
                "datetime_range_woty": [9, 9, 9, 9],
                "datetime_range_dotw": [0, 1, 2, 3],
                "datetime_range_dotm": [24, 25, 26, 27],
                "datetime_range_doty": [55, 56, 57, 58],
                "datetime_range_weekend": [False, False, False, False],
                "datetime_range_month_start": [False, False, False, False],
                "datetime_range_month_end": [False, False, False, False],
                "datetime_range_quarter_start": [False, False, False, False],
                "datetime_range_quarter_end": [False, False, False, False],
                "datetime_range_year_start": [False, False, False, False],
                "datetime_range_year_end": [False, False, False, False],
                "datetime_range_leap_year": [True, True, True, True],
                "datetime_range_days_in_month": [29, 29, 29, 29],
                "datetime_range_hour": [0] * 4,
                "datetime_range_minute": [0] * 4,
                "datetime_range_second": [0] * 4,
                "date_obj1_month": [1, 2, 6, 5],
                "date_obj1_quarter": [1, 1, 2, 2],
                "date_obj1_semester": [1, 1, 1, 1],
                "date_obj1_year": [2010, 1945, 2100, 1999],
                "date_obj1_wotm": [1, 4, 2, 3],
                "date_obj1_woty": [53, 8, 24, 20],
                "date_obj1_dotw": [4, 5, 0, 0],
                "date_obj1_dotm": [1, 24, 14, 17],
                "date_obj1_doty": [1, 55, 165, 137],
                "date_obj1_weekend": [False, True, False, False],
                "date_obj1_month_start": [True, False, False, False],
                "date_obj1_month_end": [False, False, False, False],
                "date_obj1_quarter_start": [True, False, False, False],
                "date_obj1_quarter_end": [False, False, False, False],
                "date_obj1_year_start": [True, False, False, False],
                "date_obj1_year_end": [False, False, False, False],
                "date_obj1_leap_year": [False, False, False, False],
                "date_obj1_days_in_month": [31, 28, 30, 31],
                "date_obj1_hour": [0] * 4,
                "date_obj1_minute": [0] * 4,
                "date_obj1_second": [0] * 4,
                "date_obj2_month": [10, 12, 6, 3],
                "date_obj2_quarter": [4, 4, 2, 1],
                "date_obj2_semester": [2, 2, 1, 1],
                "date_obj2_year": [2012, 2009, 1995, 2004],
                "date_obj2_wotm": [2, 5, 5, 3],
                "date_obj2_woty": [41, 53, 26, 12],
                "date_obj2_dotw": [3, 3, 4, 2],
                "date_obj2_dotm": [11, 31, 30, 17],
                "date_obj2_doty": [285, 365, 181, 77],
                "date_obj2_weekend": [False, False, False, False],
                "date_obj2_month_start": [False, False, False, False],
                "date_obj2_month_end": [False, True, True, False],
                "date_obj2_quarter_start": [False, False, False, False],
                "date_obj2_quarter_end": [False, True, True, False],
                "date_obj2_year_start": [False, False, False, False],
                "date_obj2_year_end": [False, True, False, False],
                "date_obj2_leap_year": [True, False, False, True],
                "date_obj2_days_in_month": [31, 31, 30, 31],
                "date_obj2_hour": [0] * 4,
                "date_obj2_minute": [0] * 4,
                "date_obj2_second": [0] * 4,
                "time_obj_month": [today.month] * 4,
                "time_obj_quarter": [today.quarter] * 4,
                "time_obj_semester": [1 if today.month <= 6 else 2] * 4,
                "time_obj_year": [today.year] * 4,
                "time_obj_wotm": [(today.day - 1) // 7 + 1] * 4,
                "time_obj_woty": [today.week] * 4,
                "time_obj_dotw": [today.dayofweek] * 4,
                "time_obj_dotm": [today.day] * 4,
                "time_obj_doty": [today.dayofyear] * 4,
                "time_obj_weekend": [True if today.dayofweek > 4 else False] * 4,
                "time_obj_month_start": [today.is_month_start] * 4,
                "time_obj_month_end": [today.is_month_end] * 4,
                "time_obj_quarter_start": [today.is_quarter_start] * 4,
                "time_obj_quarter_end": [today.is_quarter_end] * 4,
                "time_obj_year_start": [today.is_year_start] * 4,
                "time_obj_year_end": [today.is_year_end] * 4,
                "time_obj_leap_year": [today.is_leap_year] * 4,
                "time_obj_days_in_month": [today.days_in_month] * 4,
                "time_obj_hour": [21, 9, 12, 3],
                "time_obj_minute": [45, 15, 34, 27],
                "time_obj_second": [23, 33, 59, 2],
            }
        )
    )
    non_constant_features = [
        "datetime_range_dotw",
        "datetime_range_dotm",
        "datetime_range_doty",
        "date_obj1_month",
        "date_obj1_quarter",
        "date_obj1_year",
        "date_obj1_wotm",
        "date_obj1_woty",
        "date_obj1_dotw",
        "date_obj1_dotm",
        "date_obj1_doty",
        "date_obj1_weekend",
        "date_obj1_month_start",
        "date_obj1_quarter_start",
        "date_obj1_days_in_month",
        "date_obj2_month",
        "date_obj2_quarter",
        "date_obj2_semester",
        "date_obj2_year",
        "date_obj2_wotm",
        "date_obj2_woty",
        "date_obj2_dotw",
        "date_obj2_dotm",
        "date_obj2_doty",
        "date_obj2_month_end",
        "date_obj2_quarter_end",
        "date_obj2_year_end",
        "date_obj2_leap_year",
        "date_obj2_days_in_month",
        "time_obj_hour",
        "time_obj_minute",
        "time_obj_second",
    ]
    dates_nan = pd.DataFrame({"dates_na": ["Feb-2010", np.nan, "Jun-1922", np.nan]})

    # check exceptions upon class instantiation
    with pytest.raises(ValueError):
        assert ExtractDatetimeFeatures(features_to_extract=["not_supported"])
    with pytest.raises(ValueError):
        assert ExtractDatetimeFeatures(features_to_extract=["year", 1874])
    with pytest.raises(ValueError):
        assert ExtractDatetimeFeatures(variables=3.519)
    with pytest.raises(ValueError):
        assert ExtractDatetimeFeatures(missing_values="wrong_option")
    with pytest.raises(TypeError):
        assert ExtractDatetimeFeatures(features_to_extract="year")
    with pytest.raises(TypeError):
        assert ExtractDatetimeFeatures(features_to_extract=14198)

    # check transformer attributes
    transformer = ExtractDatetimeFeatures()
    assert isinstance(transformer, ExtractDatetimeFeatures)
    assert transformer.variables is None
    assert ExtractDatetimeFeatures(variables="Age").variables == "Age"
    assert ExtractDatetimeFeatures(variables=["Age", "datetime_range"]).variables == [
        "Age",
        "datetime_range",
    ]
    transformer.fit(df_datetime)
    assert transformer.features_to_extract_ == FEATURES_DEFAULT
    transformer = ExtractDatetimeFeatures(features_to_extract=["year"])
    transformer.fit(df_datetime)
    assert transformer.features_to_extract_ == ["year"]

    # check exceptions upon calling fit method
    transformer = ExtractDatetimeFeatures()
    with pytest.raises(TypeError):
        transformer.fit("not_a_df")
    with pytest.raises(TypeError):
        ExtractDatetimeFeatures(variables=["Age"]).fit(df_datetime)
    with pytest.raises(TypeError):
        ExtractDatetimeFeatures(variables=vars_mix).fit(df_datetime)
    with pytest.raises(ValueError):
        transformer.fit(df_datetime[vars_non_dt])
    with pytest.raises(ValueError):
        transformer.fit(dates_nan)

    # check exceptions upon calling transform method
    transformer.fit(df_datetime)
    with pytest.raises(ValueError):
        transformer.transform(df_datetime[vars_dt])
    df_na = df_datetime.copy()
    df_na.loc[0, "date_obj1"] = np.nan
    with pytest.raises(ValueError):
        transformer.transform(df_na)
    with pytest.raises(NotFittedError):
        ExtractDatetimeFeatures().transform(df_datetime)

    # check default initialized transformer
    transformer = ExtractDatetimeFeatures()
    X = transformer.fit_transform(df_datetime)
    assert transformer.variables_ == [
        "datetime_range",
        "date_obj1",
        "date_obj2",
        "time_obj",
    ]
    assert transformer.n_features_in_ == 6
    pd.testing.assert_frame_equal(
        X,
        df_transformed_full[
            vars_non_dt
<<<<<<< HEAD
            + [var + feat for var in vars_dt for feat in feat_names_default]
=======
            + [var + feat for var in vars_dt for feat in feat_names_default
                if var + feat in non_constant_features]
>>>>>>> 7a536705
        ],
    )

    # check transformer with specified variables to process
    transformer = ExtractDatetimeFeatures(variables="date_obj1")
    assert isinstance(transformer, ExtractDatetimeFeatures)
    assert transformer.variables == "date_obj1"
    assert transformer.features_to_extract is None

    X = transformer.fit_transform(df_datetime)
    assert transformer.variables_ == ["date_obj1"]
    pd.testing.assert_frame_equal(
        X,
        df_transformed_full[
            vars_non_dt
            + ["datetime_range", "date_obj2", "time_obj"]
<<<<<<< HEAD
            + ["date_obj1" + feat for feat in feat_names_default]
=======
            + ["date_obj1" + feat for feat in feat_names_default
                if "date_obj1" + feat in non_constant_features]
>>>>>>> 7a536705
        ],
    )
    X = ExtractDatetimeFeatures(
        variables=["datetime_range", "date_obj2"]
    ).fit_transform(df_datetime)
    pd.testing.assert_frame_equal(
        X,
        df_transformed_full[
            vars_non_dt
            + ["date_obj1", "time_obj"]
            + [
                var + feat
                for var in ["datetime_range", "date_obj2"]
                for feat in feat_names_default
                    if var + feat in non_constant_features
            ]
        ],
    )
    X = ExtractDatetimeFeatures(variables=["date_obj2", "date_obj1"]).fit_transform(
        df_datetime
    )
    pd.testing.assert_frame_equal(
        X,
        df_transformed_full[
            vars_non_dt
            + ["datetime_range", "time_obj"]
            + [
                var + feat
                for var in ["date_obj2", "date_obj1"]
                for feat in feat_names_default
                    if var + feat in non_constant_features
            ]
        ],
    )

    # check transformer with specified date features to extract
    transformer = ExtractDatetimeFeatures(
        features_to_extract=["semester", "week_of_the_year"]
    )
    assert isinstance(transformer, ExtractDatetimeFeatures)
    assert transformer.variables is None
    assert transformer.features_to_extract == ["semester", "week_of_the_year"]

    X = transformer.fit_transform(df_datetime)
    assert transformer.variables_ == vars_dt
    pd.testing.assert_frame_equal(
        X,
        df_transformed_full[
            vars_non_dt +
            [var + "_" + feat
            for var in vars_dt
            for feat in ["semester", "woty"]
                if var + "_" + feat in non_constant_features]
        ],
    )

    # check transformer with option to drop datetime features turned off
    X = ExtractDatetimeFeatures(
        variables=["datetime_range", "date_obj2"],
        features_to_extract=["week_of_the_year", "quarter"],
        drop_datetime=False,
    ).fit_transform(df_datetime)

    pd.testing.assert_frame_equal(
        X,
        pd.concat(
            [df_transformed_full[column] for column in vars_non_dt]
            + [
                pd.to_datetime(df_datetime["datetime_range"]),
                df_datetime["date_obj1"],
                pd.to_datetime(df_datetime["date_obj2"]),
                df_datetime["time_obj"],
            ]
            + [
                df_transformed_full[feat]
                for feat in [
                    var + "_" + feat
                    for var in ["datetime_range", "date_obj2"]
                    for feat in ["woty", "quarter"]
<<<<<<< HEAD
=======
                        if var + "_" + feat in non_constant_features
>>>>>>> 7a536705
                ]
            ],
            axis=1,
        ),
    )

    # check transformer with allowed nan option
    transformer = ExtractDatetimeFeatures(
        features_to_extract=["year"], missing_values="ignore"
    )
    pd.testing.assert_frame_equal(
        transformer.fit_transform(dates_nan),
        pd.DataFrame({"dates_na_year": [2010, np.nan, 1922, np.nan]}),
    )

    # check transformer with different pd.to_datetime options
    transformer = ExtractDatetimeFeatures(
        features_to_extract=["day_of_the_month"], dayfirst=True
    )
    pd.testing.assert_frame_equal(
        transformer.fit_transform(df_datetime[["date_obj2"]]),
        pd.DataFrame({"date_obj2_dotm": [10, 31, 30, 17]}),
    )

    transformer = ExtractDatetimeFeatures(features_to_extract=["year"], yearfirst=True)
    pd.testing.assert_frame_equal(
        transformer.fit_transform(df_datetime[["date_obj2"]]),
        pd.DataFrame({"date_obj2_year": [2010, 2009, 1995, 2004]}),
    )<|MERGE_RESOLUTION|>--- conflicted
+++ resolved
@@ -209,12 +209,12 @@
         X,
         df_transformed_full[
             vars_non_dt
-<<<<<<< HEAD
-            + [var + feat for var in vars_dt for feat in feat_names_default]
-=======
-            + [var + feat for var in vars_dt for feat in feat_names_default
-                if var + feat in non_constant_features]
->>>>>>> 7a536705
+            + [
+                var + feat
+                for var in vars_dt
+                for feat in feat_names_default
+                if var + feat in non_constant_features
+            ]
         ],
     )
 
@@ -231,12 +231,11 @@
         df_transformed_full[
             vars_non_dt
             + ["datetime_range", "date_obj2", "time_obj"]
-<<<<<<< HEAD
-            + ["date_obj1" + feat for feat in feat_names_default]
-=======
-            + ["date_obj1" + feat for feat in feat_names_default
-                if "date_obj1" + feat in non_constant_features]
->>>>>>> 7a536705
+            + [
+                "date_obj1" + feat
+                for feat in feat_names_default
+                if "date_obj1" + feat in non_constant_features
+            ]
         ],
     )
     X = ExtractDatetimeFeatures(
@@ -251,7 +250,7 @@
                 var + feat
                 for var in ["datetime_range", "date_obj2"]
                 for feat in feat_names_default
-                    if var + feat in non_constant_features
+                if var + feat in non_constant_features
             ]
         ],
     )
@@ -267,7 +266,7 @@
                 var + feat
                 for var in ["date_obj2", "date_obj1"]
                 for feat in feat_names_default
-                    if var + feat in non_constant_features
+                if var + feat in non_constant_features
             ]
         ],
     )
@@ -285,11 +284,13 @@
     pd.testing.assert_frame_equal(
         X,
         df_transformed_full[
-            vars_non_dt +
-            [var + "_" + feat
-            for var in vars_dt
-            for feat in ["semester", "woty"]
-                if var + "_" + feat in non_constant_features]
+            vars_non_dt
+            + [
+                var + "_" + feat
+                for var in vars_dt
+                for feat in ["semester", "woty"]
+                if var + "_" + feat in non_constant_features
+            ]
         ],
     )
 
@@ -316,10 +317,7 @@
                     var + "_" + feat
                     for var in ["datetime_range", "date_obj2"]
                     for feat in ["woty", "quarter"]
-<<<<<<< HEAD
-=======
-                        if var + "_" + feat in non_constant_features
->>>>>>> 7a536705
+                    if var + "_" + feat in non_constant_features
                 ]
             ],
             axis=1,
@@ -348,4 +346,16 @@
     pd.testing.assert_frame_equal(
         transformer.fit_transform(df_datetime[["date_obj2"]]),
         pd.DataFrame({"date_obj2_year": [2010, 2009, 1995, 2004]}),
+    )
+
+    # check transformer with drop_constant turned off
+    transformer = ExtractDatetimeFeatures(
+        features_to_extract=["day_of_the_week", "quarter_start", "hour"],
+        drop_constant=False,
+    )
+    pd.testing.assert_frame_equal(
+        transformer.fit_transform(df_datetime[["time_obj"]]),
+        df_transformed_full[
+            ["time_obj_dotw", "time_obj_quarter_start", "time_obj_hour"]
+        ],
     )