--- conflicted
+++ resolved
@@ -240,13 +240,8 @@
     test = DropHighPSIFeatures(
         split_col="A", split_frac=split_frac, split_distinct=False
     )
-<<<<<<< HEAD
     test.fit_transform(df)
     assert test.cut_off_ == expected
-=======
-    cut_off = test._get_cut_off_value(df["A"])
-    assert cut_off == expected
->>>>>>> 0b9a6b06
 
 
 def test_calculation_distinct_value():
@@ -256,21 +251,13 @@
     )
 
     test = DropHighPSIFeatures(split_col="C", split_frac=0.5, split_distinct=False)
-<<<<<<< HEAD
+
     test.fit_transform(df)
     assert test.cut_off_ == "C"
 
     test = DropHighPSIFeatures(split_col="C", split_frac=0.5, split_distinct=True)
     test.fit_transform(df)
     assert test.cut_off_ == "B"
-=======
-    cut_off = test._get_cut_off_value(df["C"])
-    assert cut_off == "C"
-
-    test = DropHighPSIFeatures(split_col="C", split_frac=0.5, split_distinct=True)
-    cut_off = test._get_cut_off_value(df["C"])
-    assert cut_off == "B"
->>>>>>> 0b9a6b06
 
 
 def test_calculation_df_split_with_different_types(df_mixed_types):
@@ -311,47 +298,6 @@
     assert len(test.psi_values_) == 2
 
 
-<<<<<<< HEAD
-def test_switch():
-    """Test the functionality to switch the basis."""
-    import pandas as pd
-
-    df_a = pd.DataFrame(
-        {
-            "a": [1.0, 2, 3, 1],
-            "b": [1.0, 2, 3, 4],
-            "c": [1, 2, 3, 4],
-            "d": [1.7, 4.7, 6.6, 7.8],
-        }
-    )
-
-    df_b = pd.DataFrame(
-        {
-            "a": [4.0, 3, 5, 1],
-            "b": [11.0, 1, 2, 4],
-            "c": [4, 2, 2, 4],
-            "d": [4.7, 4.7, 7.6, 7.8],
-        }
-    )
-
-    df_order = pd.concat([df_a, df_b]).reset_index(drop=True)
-    df_reverse = pd.concat([df_b, df_a]).reset_index(drop=True)
-
-    case = DropHighPSIFeatures(
-        split_frac=0.5, bins=3, switch=False, min_pct_empty_bins=0.001
-    )
-    case.fit(df_order)
-
-    switch_case = DropHighPSIFeatures(
-        split_frac=0.5, bins=3, switch=True, min_pct_empty_bins=0.001
-    )
-    switch_case.fit(df_reverse)
-
-    assert case.psi_values_ == switch_case.psi_values_
-
-
-=======
->>>>>>> 0b9a6b06
 type_test = [
     ("A", 14, 15),
     ("B", 1, 10),
