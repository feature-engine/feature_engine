--- conflicted
+++ resolved
@@ -153,11 +153,7 @@
     return df
 
 
-<<<<<<< HEAD
-@pytest.fixture(scope="module")
-=======
-@pytest.fixture(scope='module')
->>>>>>> 91e56a25
+@pytest.fixture(scope="module")
 def dataframe_constant_features():
     data = {
         "Name": ["tom", "nick", "krish", "jack"],
